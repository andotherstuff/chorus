--- conflicted
+++ resolved
@@ -10,14 +10,10 @@
 import { NostrLoginProvider } from '@nostrify/react/login';
 import AppRouter from './AppRouter';
 import { useSystemTheme } from '@/hooks/useSystemTheme';
-<<<<<<< HEAD
-import { JoinDialogProvider } from '@/components/groups/JoinDialogContext';
+import { JoinDialogProvider } from '@/components/groups/JoinDialogProvider';
+import { WalletLoader } from '@/components/WalletLoader';
 import { ReactNode } from 'react';
 import { useCurrentUser } from '@/hooks/useCurrentUser';
-=======
-import { JoinDialogProvider } from '@/components/groups/JoinDialogProvider';
-import { WalletLoader } from '@/components/WalletLoader';
->>>>>>> 760fe41e
 
 // Separate relay configurations for different protocols
 const nip72Relays = [
@@ -67,6 +63,7 @@
           <TooltipProvider>
             <JoinDialogProvider>
               <AppWithEnhancedNostr>
+                <WalletLoader />
                 <Toaster />
                 <Sonner />
                 <AppRouter />
