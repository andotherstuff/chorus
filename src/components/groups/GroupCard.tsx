import { Link } from "react-router-dom";
import { Card, CardContent, CardHeader, CardTitle } from "@/components/ui/card";
import { Avatar, AvatarFallback, AvatarImage } from "@/components/ui/avatar";
<<<<<<< HEAD
import { Pin, PinOff, MessageSquare, Activity, MoreVertical, UserPlus, AlertTriangle, Globe, Lock } from "lucide-react";
=======
import { Pin, PinOff, MessageSquare, Activity, MoreVertical, UserPlus, AlertTriangle, Clock } from "lucide-react";
>>>>>>> 760fe41e
import { Button } from "@/components/ui/button";
import { Badge } from "@/components/ui/badge";
import { RoleBadge } from "@/components/groups/RoleBadge";
import { Tooltip, TooltipContent, TooltipProvider, TooltipTrigger } from "@/components/ui/tooltip";
import { cn } from "@/lib/utils";
import type { Group } from "@/types/groups";
import type { UserRole } from "@/hooks/useUserRole";
import { useCurrentUser } from "@/hooks/useCurrentUser";
import { useOpenReportsCount } from "@/hooks/useOpenReportsCount";
import { usePendingJoinRequests } from "@/hooks/usePendingJoinRequests";
import { toast } from "sonner";
import { getCommunityId, createGroupRouteId } from "@/lib/group-utils";
import {
  DropdownMenu,
  DropdownMenuContent,
  DropdownMenuItem,
  DropdownMenuTrigger,
} from "@/components/ui/dropdown-menu";
import { JoinRequestMenuItem } from "@/components/groups/JoinRequestMenuItem";
import { useReliableGroupMembership } from "@/hooks/useReliableGroupMembership";

interface GroupCardProps {
  community: Group;
  isPinned: boolean;
  pinGroup: (communityId: string) => void;
  unpinGroup: (communityId: string) => void;
  isUpdating: boolean;
  isMember?: boolean;
  userRole?: UserRole;
  hasPendingRequest?: boolean;
  stats?: {
    posts: number;
    participants: Set<string>;
  };
  isLoadingStats?: boolean;
}

export function GroupCard({
  community,
  isPinned,
  pinGroup,
  unpinGroup,
  isUpdating,
  isMember,
  userRole,
  hasPendingRequest,
  stats,
  isLoadingStats,
}: GroupCardProps) {
  const { user } = useCurrentUser();

  // Extract community data from the Group interface
  const name = community.name || "Unnamed Group";
  const description = community.description || "No description available";
  const image = community.image;
  const communityId = getCommunityId(community);
  const routeId = createGroupRouteId(community);

  // Use the reliable membership hook to determine the user's role if not passed directly
  const { data: membership } = useReliableGroupMembership(
    user != null && userRole === undefined && community.type === "nip72" ? communityId : undefined
  );

  // Check if user is owner or moderator
  const isOwnerOrModerator = userRole === "owner" || userRole === "moderator";

  // Get pending reports and join requests counts for owners/moderators (only for NIP-72)
  const { data: openReportsCount = 0 } = useOpenReportsCount(
    isOwnerOrModerator && community.type === "nip72" ? communityId : ""
  );
  const { pendingRequestsCount = 0 } = usePendingJoinRequests(
    isOwnerOrModerator && community.type === "nip72" ? communityId : ""
  );

  // Determine role from props or from membership data
  const displayRole = userRole ??
    (membership?.isOwner ? "owner" :
    membership?.isModerator ? "moderator" :
    membership?.isMember ? "member" :
    null);

  const handleTogglePin = (e: React.MouseEvent) => {
    e.stopPropagation();

    if (!user) {
      toast.error("Please log in to pin groups");
      return;
    }

    if (isUpdating) return;

    if (isPinned) {
      unpinGroup(communityId);
    } else {
      pinGroup(communityId);
    }
  };

  const displayParticipants = stats?.participants.size || 0;
  const displayPosts = stats?.posts || 0;

<<<<<<< HEAD
  // Show notification indicators for owners/moderators (only for NIP-72)
  const showReportsIndicator = community.type === "nip72" && openReportsCount > 0;
  const showJoinRequestsIndicator = community.type === "nip72" && pendingRequestsCount > 0;

  return (
    <Card 
      className={cn(
        "transition-colors group",
        isPinned && "border-primary/50 bg-primary/5"
      )}
    >
      <CardHeader className="pb-3">
        <div className="flex items-start justify-between">
          <Link 
            to={`/group/${routeId}`} 
            className="flex-1 min-w-0 hover:opacity-80 transition-opacity"
          >
            <div className="flex items-center gap-3">
              <Avatar className="h-10 w-10">
                <AvatarImage src={image} alt={name} />
                <AvatarFallback className="bg-muted">
                  {community.type === "nip29" ? <Lock className="h-4 w-4" /> : <Globe className="h-4 w-4" />}
                </AvatarFallback>
              </Avatar>
              <div className="min-w-0 flex-1">
                <div className="flex items-center gap-2">
                  <CardTitle className="text-base leading-tight truncate">
                    {name}
                  </CardTitle>
                  {community.type === "nip29" ? (
                    <Badge variant="secondary" className="text-xs">Private Group</Badge>
                  ) : (
                    <Badge variant="outline" className="text-xs">Public Community</Badge>
=======
  // Style adjustments based on membership
  const cardStyle = cn(
    "overflow-hidden flex flex-col relative group h-full transition-colors hover:bg-accent/5 cursor-pointer",
    isPinned && "ring-1 ring-primary/20",
    isUserMember && "bg-primary/5", // Subtle highlight for groups the user is a member of
    hasPendingRequest && !isUserMember && "bg-gray-50/50" // Different background for pending requests
  );

  return (
    <Link to={`/group/${encodeURIComponent(communityId)}`}>
      <Card className={cardStyle}>
        {userRole && (
          <div className="absolute top-2 right-10 z-10">
            <RoleBadge role={userRole} />
          </div>
        )}

        {hasPendingRequest && !userRole && (
          <div className="absolute top-2 right-10 z-10">
            <div className="flex items-center gap-1 px-2 py-1 rounded-md text-xs font-medium bg-gray-100 text-gray-600 border border-gray-200">
              <Clock className="h-3 w-3" />
              <span>Pending</span>
            </div>
          </div>
        )}

        {/* Notification badges for owners/moderators */}
        {isOwnerOrModerator && (openReportsCount > 0 || pendingRequestsCount > 0) && (
          <TooltipProvider>
            <Tooltip>
              <TooltipTrigger asChild>
                <div className="absolute bottom-2 right-2 z-10 flex gap-1">
                  {openReportsCount > 0 && (
                    <Badge 
                      variant="destructive" 
                      className="h-6 w-auto px-1.5 py-0 flex items-center justify-center text-xs gap-1"
                    >
                      <AlertTriangle className="h-2.5 w-2.5" />
                      {openReportsCount > 99 ? '99+' : openReportsCount}
                    </Badge>
                  )}
                  {pendingRequestsCount > 0 && (
                    <Badge 
                      className="h-6 w-auto px-1.5 py-0 flex items-center justify-center text-xs gap-1 bg-blue-500 hover:bg-blue-600"
                    >
                      <UserPlus className="h-2.5 w-2.5" />
                      {pendingRequestsCount > 99 ? '99+' : pendingRequestsCount}
                    </Badge>
                  )}
                </div>
              </TooltipTrigger>
              <TooltipContent>
                <div className="text-sm">
                  {openReportsCount > 0 && (
                    <div className="text-red-400">
                      {openReportsCount} open report{openReportsCount !== 1 ? 's' : ''}
                    </div>
                  )}
                  {pendingRequestsCount > 0 && (
                    <div className="text-blue-400">
                      {pendingRequestsCount} pending join request{pendingRequestsCount !== 1 ? 's' : ''}
                    </div>
>>>>>>> 760fe41e
                  )}
                  {displayRole && <RoleBadge role={displayRole} />}
                </div>
                {description && (
                  <p className="text-sm text-muted-foreground mt-1 line-clamp-2">
                    {description}
                  </p>
                )}
              </div>
            </div>
          </Link>
          
          <div className="flex items-center gap-1 flex-shrink-0 ml-2">
            <TooltipProvider>
              <Tooltip>
                <TooltipTrigger asChild>
                  <Button
                    variant="ghost"
                    size="sm"
                    onClick={handleTogglePin}
                    disabled={isUpdating}
                    className="h-8 w-8 p-0"
                  >
                    {isPinned ? (
                      <PinOff className="h-4 w-4 text-primary" />
                    ) : (
                      <Pin className="h-4 w-4" />
                    )}
                  </Button>
                </TooltipTrigger>
                <TooltipContent>
                  <p>{isPinned ? "Unpin group" : "Pin group"}</p>
                </TooltipContent>
              </Tooltip>
            </TooltipProvider>
<<<<<<< HEAD

            {(showReportsIndicator || showJoinRequestsIndicator || displayRole === "owner" || displayRole === "moderator") && (
              <DropdownMenu>
                <DropdownMenuTrigger asChild>
                  <Button variant="ghost" size="sm" className="h-8 w-8 p-0">
                    <MoreVertical className="h-4 w-4" />
                    {(showReportsIndicator || showJoinRequestsIndicator) && (
                      <span className="absolute -top-1 -right-1 h-3 w-3 bg-red-500 rounded-full" />
                    )}
                  </Button>
                </DropdownMenuTrigger>
                <DropdownMenuContent align="end">
                  {showJoinRequestsIndicator && (
                    <DropdownMenuItem asChild>
                      <Link to={`/group/${routeId}/settings`} className="flex items-center gap-2">
                        <UserPlus className="h-4 w-4" />
                        Join Requests ({pendingRequestsCount})
                      </Link>
                    </DropdownMenuItem>
                  )}
                  {showReportsIndicator && (
                    <DropdownMenuItem asChild>
                      <Link to={`/group/${routeId}/settings`} className="flex items-center gap-2">
                        <AlertTriangle className="h-4 w-4 text-red-500" />
                        Reports ({openReportsCount})
                      </Link>
                    </DropdownMenuItem>
                  )}
                  {community.type === "nip72" && <JoinRequestMenuItem communityId={communityId} />}
                </DropdownMenuContent>
              </DropdownMenu>
            )}
          </div>
        </div>
      </CardHeader>
      
      <CardContent className="pt-0">
        <div className="flex items-center gap-4 text-sm text-muted-foreground">
          <div className="flex items-center gap-1">
            <MessageSquare className="h-4 w-4" />
            <span>
              {isLoadingStats ? "..." : displayPosts} post{displayPosts !== 1 ? "s" : ""}
            </span>
          </div>
          <div className="flex items-center gap-1">
            <Activity className="h-4 w-4" />
            <span>
              {isLoadingStats ? "..." : displayParticipants} participant{displayParticipants !== 1 ? "s" : ""}
            </span>
          </div>
          {community.type === "nip29" && (
            <div className="flex items-center gap-1">
              <Badge variant="outline" className="text-xs">
                NIP-29
              </Badge>
            </div>
          )}
        </div>
      </CardContent>
    </Card>
=======
            <DropdownMenuContent align="end" className="w-40" onClick={(e) => e.stopPropagation()}>
              {isPinned ? (
                <DropdownMenuItem onClick={handleTogglePin}>
                  <PinOff className="h-4 w-4 mr-2" />
                  Unpin group
                </DropdownMenuItem>
              ) : (
                <DropdownMenuItem onClick={handleTogglePin}>
                  <Pin className="h-4 w-4 mr-2" />
                  Pin group
                </DropdownMenuItem>
              )}
              {!isUserMember && <JoinRequestMenuItem communityId={communityId} hasPendingRequest={hasPendingRequest} />}
            </DropdownMenuContent>
          </DropdownMenu>
        )}
      </Card>
    </Link>
>>>>>>> 760fe41e
  );
}<|MERGE_RESOLUTION|>--- conflicted
+++ resolved
@@ -1,11 +1,7 @@
 import { Link } from "react-router-dom";
 import { Card, CardContent, CardHeader, CardTitle } from "@/components/ui/card";
 import { Avatar, AvatarFallback, AvatarImage } from "@/components/ui/avatar";
-<<<<<<< HEAD
-import { Pin, PinOff, MessageSquare, Activity, MoreVertical, UserPlus, AlertTriangle, Globe, Lock } from "lucide-react";
-=======
-import { Pin, PinOff, MessageSquare, Activity, MoreVertical, UserPlus, AlertTriangle, Clock } from "lucide-react";
->>>>>>> 760fe41e
+import { Pin, PinOff, MessageSquare, Activity, MoreVertical, UserPlus, AlertTriangle, Globe, Lock, Clock } from "lucide-react";
 import { Button } from "@/components/ui/button";
 import { Badge } from "@/components/ui/badge";
 import { RoleBadge } from "@/components/groups/RoleBadge";
@@ -89,6 +85,7 @@
 
   const handleTogglePin = (e: React.MouseEvent) => {
     e.stopPropagation();
+    e.preventDefault();
 
     if (!user) {
       toast.error("Please log in to pin groups");
@@ -107,59 +104,33 @@
   const displayParticipants = stats?.participants.size || 0;
   const displayPosts = stats?.posts || 0;
 
-<<<<<<< HEAD
   // Show notification indicators for owners/moderators (only for NIP-72)
   const showReportsIndicator = community.type === "nip72" && openReportsCount > 0;
   const showJoinRequestsIndicator = community.type === "nip72" && pendingRequestsCount > 0;
 
-  return (
-    <Card 
-      className={cn(
-        "transition-colors group",
-        isPinned && "border-primary/50 bg-primary/5"
-      )}
-    >
-      <CardHeader className="pb-3">
-        <div className="flex items-start justify-between">
-          <Link 
-            to={`/group/${routeId}`} 
-            className="flex-1 min-w-0 hover:opacity-80 transition-opacity"
-          >
-            <div className="flex items-center gap-3">
-              <Avatar className="h-10 w-10">
-                <AvatarImage src={image} alt={name} />
-                <AvatarFallback className="bg-muted">
-                  {community.type === "nip29" ? <Lock className="h-4 w-4" /> : <Globe className="h-4 w-4" />}
-                </AvatarFallback>
-              </Avatar>
-              <div className="min-w-0 flex-1">
-                <div className="flex items-center gap-2">
-                  <CardTitle className="text-base leading-tight truncate">
-                    {name}
-                  </CardTitle>
-                  {community.type === "nip29" ? (
-                    <Badge variant="secondary" className="text-xs">Private Group</Badge>
-                  ) : (
-                    <Badge variant="outline" className="text-xs">Public Community</Badge>
-=======
-  // Style adjustments based on membership
+  // Determine if user is a member or owner of this group
+  const isUserMember = isMember ?? Boolean(userRole);
+
+  // Style adjustments based on membership and group type
   const cardStyle = cn(
-    "overflow-hidden flex flex-col relative group h-full transition-colors hover:bg-accent/5 cursor-pointer",
+    "overflow-hidden flex flex-col relative group h-full transition-colors hover:bg-accent/5",
     isPinned && "ring-1 ring-primary/20",
     isUserMember && "bg-primary/5", // Subtle highlight for groups the user is a member of
     hasPendingRequest && !isUserMember && "bg-gray-50/50" // Different background for pending requests
   );
 
   return (
-    <Link to={`/group/${encodeURIComponent(communityId)}`}>
-      <Card className={cardStyle}>
-        {userRole && (
+    <Card className={cardStyle}>
+      <Link to={`/group/${routeId}`} className="flex-1 flex flex-col">
+        {/* Role badge for user's groups */}
+        {displayRole && (
           <div className="absolute top-2 right-10 z-10">
-            <RoleBadge role={userRole} />
+            <RoleBadge role={displayRole} />
           </div>
         )}
 
-        {hasPendingRequest && !userRole && (
+        {/* Pending request badge */}
+        {hasPendingRequest && !displayRole && (
           <div className="absolute top-2 right-10 z-10">
             <div className="flex items-center gap-1 px-2 py-1 rounded-md text-xs font-medium bg-gray-100 text-gray-600 border border-gray-200">
               <Clock className="h-3 w-3" />
@@ -194,132 +165,125 @@
                 </div>
               </TooltipTrigger>
               <TooltipContent>
-                <div className="text-sm">
-                  {openReportsCount > 0 && (
-                    <div className="text-red-400">
-                      {openReportsCount} open report{openReportsCount !== 1 ? 's' : ''}
-                    </div>
+                <p>
+                  {openReportsCount > 0 && `${openReportsCount} open report${openReportsCount !== 1 ? 's' : ''}`}
+                  {openReportsCount > 0 && pendingRequestsCount > 0 && ', '}
+                  {pendingRequestsCount > 0 && `${pendingRequestsCount} join request${pendingRequestsCount !== 1 ? 's' : ''}`}
+                </p>
+              </TooltipContent>
+            </Tooltip>
+          </TooltipProvider>
+        )}
+
+        <CardHeader className="pb-3">
+          <div className="flex items-start justify-between">
+            <div className="flex-1 min-w-0">
+              <div className="flex items-center gap-3">
+                <Avatar className="h-10 w-10">
+                  <AvatarImage src={image} alt={name} />
+                  <AvatarFallback className="bg-muted">
+                    {community.type === "nip29" ? <Lock className="h-4 w-4" /> : <Globe className="h-4 w-4" />}
+                  </AvatarFallback>
+                </Avatar>
+                <div className="min-w-0 flex-1">
+                  <div className="flex items-center gap-2">
+                    <CardTitle className="text-base leading-tight truncate">
+                      {name}
+                    </CardTitle>
+                    {community.type === "nip29" ? (
+                      <Badge variant="secondary" className="text-xs">Private</Badge>
+                    ) : (
+                      <Badge variant="outline" className="text-xs">Public</Badge>
+                    )}
+                  </div>
+                  {description && (
+                    <p className="text-sm text-muted-foreground mt-1 line-clamp-2">
+                      {description}
+                    </p>
                   )}
-                  {pendingRequestsCount > 0 && (
-                    <div className="text-blue-400">
-                      {pendingRequestsCount} pending join request{pendingRequestsCount !== 1 ? 's' : ''}
-                    </div>
->>>>>>> 760fe41e
-                  )}
-                  {displayRole && <RoleBadge role={displayRole} />}
                 </div>
-                {description && (
-                  <p className="text-sm text-muted-foreground mt-1 line-clamp-2">
-                    {description}
-                  </p>
+              </div>
+            </div>
+          </div>
+        </CardHeader>
+        
+        <CardContent className="pt-0">
+          <div className="flex items-center gap-4 text-sm text-muted-foreground">
+            <div className="flex items-center gap-1">
+              <MessageSquare className="h-4 w-4" />
+              <span>
+                {isLoadingStats ? "..." : displayPosts} post{displayPosts !== 1 ? "s" : ""}
+              </span>
+            </div>
+            <div className="flex items-center gap-1">
+              <Activity className="h-4 w-4" />
+              <span>
+                {isLoadingStats ? "..." : displayParticipants} participant{displayParticipants !== 1 ? "s" : ""}
+              </span>
+            </div>
+          </div>
+        </CardContent>
+      </Link>
+
+      {/* Pin/More actions buttons */}
+      <div className="absolute top-2 right-2 flex items-center gap-1">
+        <TooltipProvider>
+          <Tooltip>
+            <TooltipTrigger asChild>
+              <Button
+                variant="ghost"
+                size="sm"
+                onClick={handleTogglePin}
+                disabled={isUpdating}
+                className="h-8 w-8 p-0"
+              >
+                {isPinned ? (
+                  <PinOff className="h-4 w-4 text-primary" />
+                ) : (
+                  <Pin className="h-4 w-4" />
                 )}
-              </div>
-            </div>
-          </Link>
-          
-          <div className="flex items-center gap-1 flex-shrink-0 ml-2">
-            <TooltipProvider>
-              <Tooltip>
-                <TooltipTrigger asChild>
-                  <Button
-                    variant="ghost"
-                    size="sm"
-                    onClick={handleTogglePin}
-                    disabled={isUpdating}
-                    className="h-8 w-8 p-0"
-                  >
-                    {isPinned ? (
-                      <PinOff className="h-4 w-4 text-primary" />
-                    ) : (
-                      <Pin className="h-4 w-4" />
-                    )}
-                  </Button>
-                </TooltipTrigger>
-                <TooltipContent>
-                  <p>{isPinned ? "Unpin group" : "Pin group"}</p>
-                </TooltipContent>
-              </Tooltip>
-            </TooltipProvider>
-<<<<<<< HEAD
-
-            {(showReportsIndicator || showJoinRequestsIndicator || displayRole === "owner" || displayRole === "moderator") && (
-              <DropdownMenu>
-                <DropdownMenuTrigger asChild>
-                  <Button variant="ghost" size="sm" className="h-8 w-8 p-0">
-                    <MoreVertical className="h-4 w-4" />
-                    {(showReportsIndicator || showJoinRequestsIndicator) && (
-                      <span className="absolute -top-1 -right-1 h-3 w-3 bg-red-500 rounded-full" />
-                    )}
-                  </Button>
-                </DropdownMenuTrigger>
-                <DropdownMenuContent align="end">
-                  {showJoinRequestsIndicator && (
-                    <DropdownMenuItem asChild>
-                      <Link to={`/group/${routeId}/settings`} className="flex items-center gap-2">
-                        <UserPlus className="h-4 w-4" />
-                        Join Requests ({pendingRequestsCount})
-                      </Link>
-                    </DropdownMenuItem>
-                  )}
-                  {showReportsIndicator && (
-                    <DropdownMenuItem asChild>
-                      <Link to={`/group/${routeId}/settings`} className="flex items-center gap-2">
-                        <AlertTriangle className="h-4 w-4 text-red-500" />
-                        Reports ({openReportsCount})
-                      </Link>
-                    </DropdownMenuItem>
-                  )}
-                  {community.type === "nip72" && <JoinRequestMenuItem communityId={communityId} />}
-                </DropdownMenuContent>
-              </DropdownMenu>
+              </Button>
+            </TooltipTrigger>
+            <TooltipContent>
+              <p>{isPinned ? "Unpin group" : "Pin group"}</p>
+            </TooltipContent>
+          </Tooltip>
+        </TooltipProvider>
+
+        {/* Dropdown menu for additional actions */}
+        <DropdownMenu>
+          <DropdownMenuTrigger asChild>
+            <Button variant="ghost" size="sm" className="h-8 w-8 p-0">
+              <MoreVertical className="h-4 w-4" />
+              {(showReportsIndicator || showJoinRequestsIndicator) && (
+                <span className="absolute -top-1 -right-1 h-3 w-3 bg-red-500 rounded-full" />
+              )}
+            </Button>
+          </DropdownMenuTrigger>
+          <DropdownMenuContent align="end" className="w-40" onClick={(e) => e.stopPropagation()}>
+            {showJoinRequestsIndicator && (
+              <DropdownMenuItem asChild>
+                <Link to={`/group/${routeId}/settings`} className="flex items-center gap-2">
+                  <UserPlus className="h-4 w-4" />
+                  Join Requests ({pendingRequestsCount})
+                </Link>
+              </DropdownMenuItem>
             )}
-          </div>
-        </div>
-      </CardHeader>
-      
-      <CardContent className="pt-0">
-        <div className="flex items-center gap-4 text-sm text-muted-foreground">
-          <div className="flex items-center gap-1">
-            <MessageSquare className="h-4 w-4" />
-            <span>
-              {isLoadingStats ? "..." : displayPosts} post{displayPosts !== 1 ? "s" : ""}
-            </span>
-          </div>
-          <div className="flex items-center gap-1">
-            <Activity className="h-4 w-4" />
-            <span>
-              {isLoadingStats ? "..." : displayParticipants} participant{displayParticipants !== 1 ? "s" : ""}
-            </span>
-          </div>
-          {community.type === "nip29" && (
-            <div className="flex items-center gap-1">
-              <Badge variant="outline" className="text-xs">
-                NIP-29
-              </Badge>
-            </div>
-          )}
-        </div>
-      </CardContent>
+            {showReportsIndicator && (
+              <DropdownMenuItem asChild>
+                <Link to={`/group/${routeId}/settings`} className="flex items-center gap-2">
+                  <AlertTriangle className="h-4 w-4 text-red-500" />
+                  Reports ({openReportsCount})
+                </Link>
+              </DropdownMenuItem>
+            )}
+            {/* Join request menu item for non-members */}
+            {!isUserMember && community.type === "nip72" && (
+              <JoinRequestMenuItem communityId={communityId} hasPendingRequest={hasPendingRequest} />
+            )}
+          </DropdownMenuContent>
+        </DropdownMenu>
+      </div>
     </Card>
-=======
-            <DropdownMenuContent align="end" className="w-40" onClick={(e) => e.stopPropagation()}>
-              {isPinned ? (
-                <DropdownMenuItem onClick={handleTogglePin}>
-                  <PinOff className="h-4 w-4 mr-2" />
-                  Unpin group
-                </DropdownMenuItem>
-              ) : (
-                <DropdownMenuItem onClick={handleTogglePin}>
-                  <Pin className="h-4 w-4 mr-2" />
-                  Pin group
-                </DropdownMenuItem>
-              )}
-              {!isUserMember && <JoinRequestMenuItem communityId={communityId} hasPendingRequest={hasPendingRequest} />}
-            </DropdownMenuContent>
-          </DropdownMenu>
-        )}
-      </Card>
-    </Link>
->>>>>>> 760fe41e
   );
 }