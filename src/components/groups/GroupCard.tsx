import { useState } from "react";
import { Link, useNavigate } from "react-router-dom";
import { Card, CardContent, CardHeader, CardTitle } from "@/components/ui/card";
import { GroupAvatar } from "@/components/ui/GroupAvatar";
import { Pin, PinOff, MessageSquare, Activity, MoreVertical, UserPlus, AlertTriangle, Globe, Lock, Clock, Server } from "lucide-react";
import { Button } from "@/components/ui/button";
import { Badge } from "@/components/ui/badge";
import { RoleBadge } from "@/components/groups/RoleBadge";
import { Tooltip, TooltipContent, TooltipProvider, TooltipTrigger } from "@/components/ui/tooltip";
import { RichText } from "@/components/ui/RichText";
import { cn } from "@/lib/utils";
import type { Group } from "@/types/groups";
import type { UserRole } from "@/hooks/useUserRole";
import { useCurrentUser } from "@/hooks/useCurrentUser";
import { useOpenReportsCount } from "@/hooks/useOpenReportsCount";
import { usePendingJoinRequests } from "@/hooks/usePendingJoinRequests";
import { toast } from "sonner";
import { getCommunityId, createGroupRouteId } from "@/lib/group-utils";
import {
  DropdownMenu,
  DropdownMenuContent,
  DropdownMenuItem,
  DropdownMenuTrigger,
} from "@/components/ui/dropdown-menu";
import { JoinRequestMenuItem } from "@/components/groups/JoinRequestMenuItem";
import { useReliableGroupMembership } from "@/hooks/useReliableGroupMembership";

interface GroupCardProps {
  community: Group;
  isPinned: boolean;
  pinGroup: (communityId: string) => void;
  unpinGroup: (communityId: string) => void;
  isUpdating: boolean;
  isMember?: boolean;
  userRole?: UserRole;
  hasPendingRequest?: boolean;
  stats?: {
    posts: number;
    participants: Set<string>;
  };
  isLoadingStats?: boolean;
}

export function GroupCard({
  community,
  isPinned,
  pinGroup,
  unpinGroup,
  isUpdating,
  isMember,
  userRole,
  hasPendingRequest,
  stats,
  isLoadingStats,
}: GroupCardProps) {
  const { user } = useCurrentUser();
  const navigate = useNavigate();
  const [preventNavigation, setPreventNavigation] = useState(false);

  // Extract community data from the Group interface
  const name = community.name || "Unnamed Group";
  const description = community.description || "No description available";
  const image = community.image;
  const communityId = getCommunityId(community);
  // Generate the correct URL based on group type  
  const getGroupUrl = (community: Group): string => {
    if (community.type === "nip29") {
      // For NIP-29 groups, use the new route format
      return `/group/nip29/${encodeURIComponent(community.relay)}/${encodeURIComponent(community.groupId)}`;
    } else {
      // For NIP-72 groups, use the traditional route format  
      const routeId = createGroupRouteId(community);
      return `/group/${routeId}`;
    }
  };

  const groupUrl = getGroupUrl(community);

  // Use the reliable membership hook to determine the user's role if not passed directly
  const { data: membership } = useReliableGroupMembership(
    user != null && userRole === undefined && community.type === "nip72" ? communityId : undefined
  );

  // Check if user is owner or moderator
  const isOwnerOrModerator = userRole === "owner" || userRole === "moderator";

  // Get pending reports and join requests counts for owners/moderators (only for NIP-72)
  const { data: openReportsCount = 0 } = useOpenReportsCount(
    isOwnerOrModerator && community.type === "nip72" ? communityId : ""
  );
  const { pendingRequestsCount = 0 } = usePendingJoinRequests(
    isOwnerOrModerator && community.type === "nip72" ? communityId : ""
  );

  // Determine role from props or from membership data
  const displayRole = userRole ??
    (membership?.isOwner ? "owner" :
    membership?.isModerator ? "moderator" :
    membership?.isMember ? "member" :
    null);

  const handleTogglePin = (e: React.MouseEvent) => {
    e.stopPropagation();
    e.preventDefault();
    setPreventNavigation(true);

    if (!user) {
      toast.error("Please log in to pin/unpin groups.");
      return;
    }

    if (isPinned) {
      unpinGroup(communityId);
    } else {
      pinGroup(communityId);
    }
  };

  // Format relay URL for display
  const getRelayDisplayName = (relay: string) => {
    try {
      const url = new URL(relay);
      return url.hostname;
    } catch {
      return relay;
    }
  };

  // Determine if user is a member or owner of this group
  const isUserMember = isMember ?? Boolean(userRole);

  // Style adjustments based on membership
  const cardStyle = cn(
    "overflow-hidden flex flex-col relative group h-full transition-colors hover:bg-accent/5 cursor-pointer",
    isPinned && "ring-1 ring-primary/20",
    isUserMember && "bg-primary/5", // Subtle highlight for groups the user is a member of
    hasPendingRequest && !isUserMember && "bg-gray-50/50" // Different background for pending requests
  );
  
  // Handle card click to navigate
  const handleCardClick = (e: React.MouseEvent) => {
    if (preventNavigation) {
      setPreventNavigation(false);
      return;
    }
    
    e.preventDefault();
    navigate(`/group/${encodeURIComponent(communityId)}`);
  };

  const displayParticipants = stats?.participants.size || 0;
  const displayPosts = stats?.posts || 0;

  return (
<<<<<<< HEAD
    <Link to={groupUrl}>
      <Card className={cardStyle}>
        {displayRole && (
          <div className="absolute top-2 right-10 z-10">
            <RoleBadge role={displayRole} />
          </div>
        )}

        {hasPendingRequest && !displayRole && (
          <div className="absolute top-2 right-10 z-10">
            <div className="flex items-center gap-1 px-2 py-1 rounded-md text-xs font-medium bg-gray-100 text-gray-600 border border-gray-200">
              <Clock className="h-3 w-3" />
              <span>Pending</span>
            </div>
=======
    <Card className={cardStyle} onClick={handleCardClick}>
      {/* Notification badges for owners/moderators */}
      {isOwnerOrModerator && (openReportsCount > 0 || pendingRequestsCount > 0) && (
        <TooltipProvider>
          <Tooltip>
            <TooltipTrigger asChild>
              <div className="absolute bottom-2 right-2 z-10 flex gap-1">
                {openReportsCount > 0 && (
                  <Badge 
                    variant="destructive" 
                    className="h-6 w-auto px-1.5 py-0 flex items-center justify-center text-xs gap-1"
                  >
                    <AlertTriangle className="h-2.5 w-2.5" />
                    {openReportsCount > 99 ? '99+' : openReportsCount}
                  </Badge>
                )}
                {pendingRequestsCount > 0 && (
                  <Badge 
                    className="h-6 w-auto px-1.5 py-0 flex items-center justify-center text-xs gap-1 bg-blue-500 hover:bg-blue-600"
                  >
                    <UserPlus className="h-2.5 w-2.5" />
                    {pendingRequestsCount > 99 ? '99+' : pendingRequestsCount}
                  </Badge>
                )}
              </div>
            </TooltipTrigger>
            <TooltipContent>
              <div className="text-sm">
                {openReportsCount > 0 && (
                  <div className="text-red-400">
                    {openReportsCount} open report{openReportsCount !== 1 ? 's' : ''}
                  </div>
                )}
                {pendingRequestsCount > 0 && (
                  <div className="text-blue-400">
                    {pendingRequestsCount} pending join request{pendingRequestsCount !== 1 ? 's' : ''}
                  </div>
                )}
                <div className="text-xs text-muted-foreground mt-1">
                  Click to manage group
                </div>
              </div>
            </TooltipContent>
          </Tooltip>
        </TooltipProvider>
      )}

      <CardHeader className="flex flex-row items-start space-y-0 gap-3 pt-4 pb-2 px-3">
        <div className="flex-shrink-0">
          <Avatar className="h-12 w-12 rounded-md">
            <AvatarImage src={image} alt={name} />
            <AvatarFallback className="bg-primary/10 text-primary font-medium">
              {getInitials()}
            </AvatarFallback>
          </Avatar>
        </div>
        <div className="flex-1 min-w-0 pr-6"> {/* Added right padding to make room for menu button */}
          <div className="flex items-start justify-between">
            <CardTitle className="text-sm font-medium leading-tight truncate max-w-[50%]"> {/* Reduced max-width */}
              {name}
            </CardTitle>
            {userRole && (
              <div className="flex-shrink-0">
                <RoleBadge role={userRole} className="ml-auto mr-2" /> {/* Added right margin */}
              </div>
            )}
            {hasPendingRequest && !userRole && (
              <div className="flex-shrink-0">
                <div className="flex items-center gap-1 px-2 py-1 rounded-md text-xs font-medium bg-gray-100 text-gray-600 border border-gray-200 ml-auto mr-2"> {/* Added right margin */}
                  <Clock className="h-3 w-3" />
                  <span>Pending</span>
                </div>
              </div>
            )}
>>>>>>> df4600d7
          </div>
          <div className="flex flex-wrap gap-1 text-xs text-muted-foreground mt-1">
            {isLoadingStats ? (
              <>
                <div className="inline-flex items-center py-0.5 px-1.5 bg-muted rounded text-[10px] opacity-70">
                  <MessageSquare className="h-2.5 w-2.5 mr-0.5" />
                  ...
                </div>
                <div className="inline-flex items-center py-0.5 px-1.5 bg-muted rounded text-[10px] opacity-70">
                  <Activity className="h-2.5 w-2.5 mr-0.5" />
                  ...
                </div>
              </>
            ) : stats ? (
              <>
                <div className="inline-flex items-center py-0.5 px-1.5 bg-muted rounded text-[10px]">
                  <MessageSquare className="h-2.5 w-2.5 mr-0.5" />
                  {stats.posts}
                </div>
                <div className="inline-flex items-center py-0.5 px-1.5 bg-muted rounded text-[10px]">
                  <Activity className="h-2.5 w-2.5 mr-0.5" />
                  {stats.participants.size}
                </div>
              </>
            ) : (
              <>
                <div className="inline-flex items-center py-0.5 px-1.5 bg-muted rounded text-[10px]">
                  <MessageSquare className="h-2.5 w-2.5 mr-0.5" />
                  0
                </div>
                <div className="inline-flex items-center py-0.5 px-1.5 bg-muted rounded text-[10px]">
                  <Activity className="h-2.5 w-2.5 mr-0.5" />
                  0
                </div>
              </>
            )}
          </div>
        </div>
      </CardHeader>

      <CardContent className="px-3 pb-3 pt-0">
        <RichText className="line-clamp-2 text-xs">{description}</RichText>
      </CardContent>

      {user && (
        <DropdownMenu>
          <TooltipProvider>
            <Tooltip>
              <TooltipTrigger asChild>
                <DropdownMenuTrigger asChild>
                  <Button
                    variant="ghost"
                    size="icon"
                    className="absolute top-4 right-2 h-6 w-6 rounded-full bg-background/80 z-20" 
                    onClick={(e) => {
                      e.stopPropagation();
                      setPreventNavigation(true);
                    }}
                    disabled={isUpdating}
                  >
                    <MoreVertical className="h-3 w-3" />
                    <span className="sr-only">Group options</span>
                  </Button>
                </DropdownMenuTrigger>
              </TooltipTrigger>
              <TooltipContent>
                Group options
              </TooltipContent>
            </Tooltip>
          </TooltipProvider>
<<<<<<< HEAD
        )}

        <CardHeader className="flex flex-row items-center space-y-0 gap-3 pt-4 pb-2 px-3">
          <div className="flex items-center gap-3">
            <GroupAvatar group={community} size="md" />
            <div className="space-y-1 flex-1 min-w-0">
              <CardTitle className="text-sm font-medium leading-tight truncate">{name}</CardTitle>
              <div className="flex flex-wrap gap-1 text-xs text-muted-foreground">
                {isLoadingStats ? (
                  <>
                    <div className="inline-flex items-center py-0.5 px-1.5 bg-muted rounded text-[10px] opacity-70">
                      <MessageSquare className="h-2.5 w-2.5 mr-0.5" />
                      ...
                    </div>
                    <div className="inline-flex items-center py-0.5 px-1.5 bg-muted rounded text-[10px] opacity-70">
                      <Activity className="h-2.5 w-2.5 mr-0.5" />
                      ...
                    </div>
                  </>
                ) : stats ? (
                  <>
                    <div className="inline-flex items-center py-0.5 px-1.5 bg-muted rounded text-[10px]">
                      <MessageSquare className="h-2.5 w-2.5 mr-0.5" />
                      {displayPosts}
                    </div>
                    <div className="inline-flex items-center py-0.5 px-1.5 bg-muted rounded text-[10px]">
                      <Activity className="h-2.5 w-2.5 mr-0.5" />
                      {displayParticipants}
                    </div>
                  </>
                ) : null}
                {community.type === "nip29" && (
                  <>
                    <div className="inline-flex items-center py-0.5 px-1.5 bg-secondary rounded text-[10px]">
                      <Lock className="h-2.5 w-2.5 mr-0.5" />
                      Private
                    </div>
                    <div className="inline-flex items-center py-0.5 px-1.5 bg-primary/10 rounded text-[10px] max-w-[150px]">
                      <Server className="h-2.5 w-2.5 mr-0.5 flex-shrink-0" />
                      <span className="truncate">{getRelayDisplayName(community.relay)}</span>
                    </div>
                  </>
                )}
              </div>
            </div>
          </div>
        </CardHeader>

        <CardContent className="px-3 pb-3 pt-0">
          <RichText className="line-clamp-2 text-xs">{description}</RichText>
        </CardContent>

        {/* Pin/More menu buttons - positioned absolute */}
        <div className="absolute top-2 right-2 opacity-0 group-hover:opacity-100 transition-opacity" onClick={(e) => e.stopPropagation()}>
          {isPinned ? (
            <TooltipProvider>
              <Tooltip>
                <TooltipTrigger asChild>
                  <Button
                    variant="ghost"
                    size="icon"
                    className="h-7 w-7"
                    onClick={handleTogglePin}
                    disabled={isUpdating}
                  >
                    <PinOff className="h-3.5 w-3.5 text-primary" />
                  </Button>
                </TooltipTrigger>
                <TooltipContent>
                  <p>Unpin group</p>
                </TooltipContent>
              </Tooltip>
            </TooltipProvider>
          ) : (
            <DropdownMenu>
              <DropdownMenuTrigger asChild>
                <Button variant="ghost" size="icon" className="h-7 w-7">
                  <MoreVertical className="h-3.5 w-3.5" />
                </Button>
              </DropdownMenuTrigger>
              <DropdownMenuContent align="end" className="w-40" onClick={(e) => e.stopPropagation()}>
                <DropdownMenuItem onClick={handleTogglePin}>
                  <Pin className="h-4 w-4 mr-2" />
                  Pin group
                </DropdownMenuItem>
                {!isUserMember && community.type === "nip72" && (
                  <JoinRequestMenuItem communityId={communityId} hasPendingRequest={hasPendingRequest} />
                )}
              </DropdownMenuContent>
            </DropdownMenu>
          )}
        </div>
      </Card>
    </Link>
=======
          <DropdownMenuContent 
            align="end" 
            className="w-40" 
            onClick={(e) => {
              e.stopPropagation();
              setPreventNavigation(true);
            }}
            onCloseAutoFocus={(e) => {
              e.preventDefault();
              setPreventNavigation(false);
            }}
          >
            {isPinned ? (
              <DropdownMenuItem onClick={handleTogglePin}>
                <PinOff className="h-4 w-4 mr-2" />
                Unpin group
              </DropdownMenuItem>
            ) : (
              <DropdownMenuItem onClick={handleTogglePin}>
                <Pin className="h-4 w-4 mr-2" />
                Pin group
              </DropdownMenuItem>
            )}
            {!isUserMember && <JoinRequestMenuItem communityId={communityId} hasPendingRequest={hasPendingRequest} />}
          </DropdownMenuContent>
        </DropdownMenu>
      )}
    </Card>
>>>>>>> df4600d7
  );
}<|MERGE_RESOLUTION|>--- conflicted
+++ resolved
@@ -2,20 +2,19 @@
 import { Link, useNavigate } from "react-router-dom";
 import { Card, CardContent, CardHeader, CardTitle } from "@/components/ui/card";
 import { GroupAvatar } from "@/components/ui/GroupAvatar";
-import { Pin, PinOff, MessageSquare, Activity, MoreVertical, UserPlus, AlertTriangle, Globe, Lock, Clock, Server } from "lucide-react";
+import { Pin, PinOff, MessageSquare, Activity, MoreVertical, UserPlus, AlertTriangle, Clock, Server } from "lucide-react";
 import { Button } from "@/components/ui/button";
 import { Badge } from "@/components/ui/badge";
 import { RoleBadge } from "@/components/groups/RoleBadge";
 import { Tooltip, TooltipContent, TooltipProvider, TooltipTrigger } from "@/components/ui/tooltip";
 import { RichText } from "@/components/ui/RichText";
 import { cn } from "@/lib/utils";
-import type { Group } from "@/types/groups";
 import type { UserRole } from "@/hooks/useUserRole";
 import { useCurrentUser } from "@/hooks/useCurrentUser";
 import { useOpenReportsCount } from "@/hooks/useOpenReportsCount";
 import { usePendingJoinRequests } from "@/hooks/usePendingJoinRequests";
 import { toast } from "sonner";
-import { getCommunityId, createGroupRouteId } from "@/lib/group-utils";
+import type { NostrEvent } from "@nostrify/nostrify";
 import {
   DropdownMenu,
   DropdownMenuContent,
@@ -23,7 +22,8 @@
   DropdownMenuTrigger,
 } from "@/components/ui/dropdown-menu";
 import { JoinRequestMenuItem } from "@/components/groups/JoinRequestMenuItem";
-import { useReliableGroupMembership } from "@/hooks/useReliableGroupMembership";
+import type { Group } from "@/types/groups";
+import { getCommunityId, createGroupRouteId } from "@/lib/group-utils";
 
 interface GroupCardProps {
   community: Group;
@@ -62,24 +62,6 @@
   const description = community.description || "No description available";
   const image = community.image;
   const communityId = getCommunityId(community);
-  // Generate the correct URL based on group type  
-  const getGroupUrl = (community: Group): string => {
-    if (community.type === "nip29") {
-      // For NIP-29 groups, use the new route format
-      return `/group/nip29/${encodeURIComponent(community.relay)}/${encodeURIComponent(community.groupId)}`;
-    } else {
-      // For NIP-72 groups, use the traditional route format  
-      const routeId = createGroupRouteId(community);
-      return `/group/${routeId}`;
-    }
-  };
-
-  const groupUrl = getGroupUrl(community);
-
-  // Use the reliable membership hook to determine the user's role if not passed directly
-  const { data: membership } = useReliableGroupMembership(
-    user != null && userRole === undefined && community.type === "nip72" ? communityId : undefined
-  );
 
   // Check if user is owner or moderator
   const isOwnerOrModerator = userRole === "owner" || userRole === "moderator";
@@ -91,13 +73,6 @@
   const { pendingRequestsCount = 0 } = usePendingJoinRequests(
     isOwnerOrModerator && community.type === "nip72" ? communityId : ""
   );
-
-  // Determine role from props or from membership data
-  const displayRole = userRole ??
-    (membership?.isOwner ? "owner" :
-    membership?.isModerator ? "moderator" :
-    membership?.isMember ? "member" :
-    null);
 
   const handleTogglePin = (e: React.MouseEvent) => {
     e.stopPropagation();
@@ -148,26 +123,7 @@
     navigate(`/group/${encodeURIComponent(communityId)}`);
   };
 
-  const displayParticipants = stats?.participants.size || 0;
-  const displayPosts = stats?.posts || 0;
-
   return (
-<<<<<<< HEAD
-    <Link to={groupUrl}>
-      <Card className={cardStyle}>
-        {displayRole && (
-          <div className="absolute top-2 right-10 z-10">
-            <RoleBadge role={displayRole} />
-          </div>
-        )}
-
-        {hasPendingRequest && !displayRole && (
-          <div className="absolute top-2 right-10 z-10">
-            <div className="flex items-center gap-1 px-2 py-1 rounded-md text-xs font-medium bg-gray-100 text-gray-600 border border-gray-200">
-              <Clock className="h-3 w-3" />
-              <span>Pending</span>
-            </div>
-=======
     <Card className={cardStyle} onClick={handleCardClick}>
       {/* Notification badges for owners/moderators */}
       {isOwnerOrModerator && (openReportsCount > 0 || pendingRequestsCount > 0) && (
@@ -217,12 +173,7 @@
 
       <CardHeader className="flex flex-row items-start space-y-0 gap-3 pt-4 pb-2 px-3">
         <div className="flex-shrink-0">
-          <Avatar className="h-12 w-12 rounded-md">
-            <AvatarImage src={image} alt={name} />
-            <AvatarFallback className="bg-primary/10 text-primary font-medium">
-              {getInitials()}
-            </AvatarFallback>
-          </Avatar>
+          <GroupAvatar group={community} size="md" />
         </div>
         <div className="flex-1 min-w-0 pr-6"> {/* Added right padding to make room for menu button */}
           <div className="flex items-start justify-between">
@@ -242,7 +193,6 @@
                 </div>
               </div>
             )}
->>>>>>> df4600d7
           </div>
           <div className="flex flex-wrap gap-1 text-xs text-muted-foreground mt-1">
             {isLoadingStats ? (
@@ -276,6 +226,18 @@
                 <div className="inline-flex items-center py-0.5 px-1.5 bg-muted rounded text-[10px]">
                   <Activity className="h-2.5 w-2.5 mr-0.5" />
                   0
+                </div>
+              </>
+            )}
+            {community.type === "nip29" && (
+              <>
+                <div className="inline-flex items-center py-0.5 px-1.5 bg-secondary rounded text-[10px]">
+                  <Lock className="h-2.5 w-2.5 mr-0.5" />
+                  Private
+                </div>
+                <div className="inline-flex items-center py-0.5 px-1.5 bg-primary/10 rounded text-[10px] max-w-[150px]">
+                  <Server className="h-2.5 w-2.5 mr-0.5 flex-shrink-0" />
+                  <span className="truncate">{getRelayDisplayName(community.relay)}</span>
                 </div>
               </>
             )}
@@ -313,102 +275,6 @@
               </TooltipContent>
             </Tooltip>
           </TooltipProvider>
-<<<<<<< HEAD
-        )}
-
-        <CardHeader className="flex flex-row items-center space-y-0 gap-3 pt-4 pb-2 px-3">
-          <div className="flex items-center gap-3">
-            <GroupAvatar group={community} size="md" />
-            <div className="space-y-1 flex-1 min-w-0">
-              <CardTitle className="text-sm font-medium leading-tight truncate">{name}</CardTitle>
-              <div className="flex flex-wrap gap-1 text-xs text-muted-foreground">
-                {isLoadingStats ? (
-                  <>
-                    <div className="inline-flex items-center py-0.5 px-1.5 bg-muted rounded text-[10px] opacity-70">
-                      <MessageSquare className="h-2.5 w-2.5 mr-0.5" />
-                      ...
-                    </div>
-                    <div className="inline-flex items-center py-0.5 px-1.5 bg-muted rounded text-[10px] opacity-70">
-                      <Activity className="h-2.5 w-2.5 mr-0.5" />
-                      ...
-                    </div>
-                  </>
-                ) : stats ? (
-                  <>
-                    <div className="inline-flex items-center py-0.5 px-1.5 bg-muted rounded text-[10px]">
-                      <MessageSquare className="h-2.5 w-2.5 mr-0.5" />
-                      {displayPosts}
-                    </div>
-                    <div className="inline-flex items-center py-0.5 px-1.5 bg-muted rounded text-[10px]">
-                      <Activity className="h-2.5 w-2.5 mr-0.5" />
-                      {displayParticipants}
-                    </div>
-                  </>
-                ) : null}
-                {community.type === "nip29" && (
-                  <>
-                    <div className="inline-flex items-center py-0.5 px-1.5 bg-secondary rounded text-[10px]">
-                      <Lock className="h-2.5 w-2.5 mr-0.5" />
-                      Private
-                    </div>
-                    <div className="inline-flex items-center py-0.5 px-1.5 bg-primary/10 rounded text-[10px] max-w-[150px]">
-                      <Server className="h-2.5 w-2.5 mr-0.5 flex-shrink-0" />
-                      <span className="truncate">{getRelayDisplayName(community.relay)}</span>
-                    </div>
-                  </>
-                )}
-              </div>
-            </div>
-          </div>
-        </CardHeader>
-
-        <CardContent className="px-3 pb-3 pt-0">
-          <RichText className="line-clamp-2 text-xs">{description}</RichText>
-        </CardContent>
-
-        {/* Pin/More menu buttons - positioned absolute */}
-        <div className="absolute top-2 right-2 opacity-0 group-hover:opacity-100 transition-opacity" onClick={(e) => e.stopPropagation()}>
-          {isPinned ? (
-            <TooltipProvider>
-              <Tooltip>
-                <TooltipTrigger asChild>
-                  <Button
-                    variant="ghost"
-                    size="icon"
-                    className="h-7 w-7"
-                    onClick={handleTogglePin}
-                    disabled={isUpdating}
-                  >
-                    <PinOff className="h-3.5 w-3.5 text-primary" />
-                  </Button>
-                </TooltipTrigger>
-                <TooltipContent>
-                  <p>Unpin group</p>
-                </TooltipContent>
-              </Tooltip>
-            </TooltipProvider>
-          ) : (
-            <DropdownMenu>
-              <DropdownMenuTrigger asChild>
-                <Button variant="ghost" size="icon" className="h-7 w-7">
-                  <MoreVertical className="h-3.5 w-3.5" />
-                </Button>
-              </DropdownMenuTrigger>
-              <DropdownMenuContent align="end" className="w-40" onClick={(e) => e.stopPropagation()}>
-                <DropdownMenuItem onClick={handleTogglePin}>
-                  <Pin className="h-4 w-4 mr-2" />
-                  Pin group
-                </DropdownMenuItem>
-                {!isUserMember && community.type === "nip72" && (
-                  <JoinRequestMenuItem communityId={communityId} hasPendingRequest={hasPendingRequest} />
-                )}
-              </DropdownMenuContent>
-            </DropdownMenu>
-          )}
-        </div>
-      </Card>
-    </Link>
-=======
           <DropdownMenuContent 
             align="end" 
             className="w-40" 
@@ -437,6 +303,5 @@
         </DropdownMenu>
       )}
     </Card>
->>>>>>> df4600d7
   );
 }