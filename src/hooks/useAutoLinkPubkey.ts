import { useState, useCallback, useRef, useMemo } from "react";
import { useFirebaseLegacyAuth } from "@/lib/firebaseLegacyAuth";
import { useLinkFirebaseAccount } from "@/hooks/useAccountLinking";
import { toast } from "sonner";
import { logAuthSuccess, logAuthError } from "@/lib/authLogger";
<<<<<<< HEAD
import { isValidPubkey, validatePubkeyOrThrow } from "@/lib/pubkeyUtils";

interface FirebaseUser {
  uid: string;
  email: string | null;
  getIdToken: () => Promise<string>;
}

/**
 * Type-safe interface for Nostr signer functionality
 * Based on NIP-07 window.nostr interface specification
 */
interface NostrSigner {
  /** Get the user's public key */
  getPublicKey?(): Promise<string>;
  /** Sign an event */
  signEvent?(event: { content: string; created_at: number; kind: number; tags: string[][]; pubkey?: string }): Promise<{ id: string; sig: string; [key: string]: unknown }>;
  /** Encrypt content */
  nip04?: {
    encrypt(pubkey: string, plaintext: string): Promise<string>;
    decrypt(pubkey: string, ciphertext: string): Promise<string>;
  };
  /** NIP-44 encryption methods */
  nip44?: {
    encrypt(pubkey: string, plaintext: string): Promise<string>;
    decrypt(pubkey: string, ciphertext: string): Promise<string>;
  };
}

/**
 * Comprehensive state management for auto-linking operations
 */
type AutoLinkState = 'idle' | 'linking' | 'success' | 'error';

/**
 * Error types for specific error handling and user feedback
 * 
 * Each error type determines retry behavior and user messaging:
 * - 'network': Temporary network issues, retryable with exponential backoff
 * - 'rate_limit': API rate limiting, retryable with longer delays (HTTP 429)
 * - 'validation': Invalid input data, not retryable (user must fix input)
 * - 'duplicate': Account already linked, not retryable (operation unnecessary)
 * - 'permission': Authentication/authorization failures, not retryable (user must re-authenticate)
 * - 'timeout': Operation exceeded time limit, retryable with fresh attempt
 * - 'unknown': Unclassified errors, retryable with caution
 */
type AutoLinkErrorType = 
  | 'network' 
  | 'rate_limit' 
  | 'validation' 
  | 'duplicate' 
  | 'permission' 
  | 'timeout'
  | 'unknown';

/**
 * Comprehensive result interface for auto-linking operations
 */
interface AutoLinkResult {
  success: boolean;
  message?: string;
  error?: Error;
  errorType?: AutoLinkErrorType;
  retryable?: boolean;
}

/**
 * Configuration options for auto-linking behavior
 */
interface AutoLinkOptions {
  /** Maximum number of retry attempts (default: 3) */
  maxRetries?: number;
  /** Initial retry delay in milliseconds (default: 1000) */
  initialRetryDelay?: number;
  /** Maximum retry delay in milliseconds (default: 10000) */
  maxRetryDelay?: number;
  /** Whether to show toast notifications (default: true) */
  showNotifications?: boolean;
  /** Custom timeout for linking operations in milliseconds (default: 15000) */
  timeout?: number;
}
=======
import { isValidPubkey } from "@/lib/pubkeyUtils";
import { FirebaseUser, NostrSigner, AutoLinkResult } from "@/types/auth";
>>>>>>> dfa3b1c7

/**
 * Hook state interface for comprehensive state management
 */
interface AutoLinkHookState {
  state: AutoLinkState;
  isLinking: boolean;
  lastError?: Error;
  lastErrorType?: AutoLinkErrorType;
  retryCount: number;
  lastSuccessTime?: number;
}

/**
 * Default configuration for auto-linking operations
 */
const DEFAULT_OPTIONS: Required<AutoLinkOptions> = {
  maxRetries: 3,
  initialRetryDelay: 1000,
  maxRetryDelay: 10000,
  showNotifications: true,
  timeout: 15000,
};

/**
 * Cache key for recent attempts to prevent duplicates
 */
const createAttemptKey = (firebaseUserId: string, pubkey?: string): string => {
  return `${firebaseUserId}:${pubkey || 'current'}`;
};

/**
 * Enhanced hook for automatically linking Firebase accounts with Nostr pubkeys.
 * 
 * This hook provides a comprehensive solution for linking Firebase authenticated users
 * with their Nostr public keys, including robust error handling, retry logic, and
 * performance optimizations.
 * 
 * @example
 * ```typescript
 * const { autoLink, isLinking, state, lastError } = useAutoLinkPubkey({
 *   maxRetries: 3,
 *   timeout: 15000,
 *   showNotifications: true
 * });
 * 
 * // Link account automatically
 * const result = await autoLink(firebaseUser, pubkey);
 * ```
 * 
 * @param options - Configuration options for auto-linking behavior
 * @param options.maxRetries - Maximum number of retry attempts (default: 3)
 * @param options.initialRetryDelay - Initial retry delay in milliseconds (default: 1000)
 * @param options.maxRetryDelay - Maximum retry delay in milliseconds (default: 10000)
 * @param options.showNotifications - Whether to show toast notifications (default: true)
 * @param options.timeout - Custom timeout for linking operations in milliseconds (default: 15000)
 * @returns Hook interface with linking function and state management
 */
export function useAutoLinkPubkey(options: AutoLinkOptions = {}) {
  // Memoize configuration to prevent unnecessary re-renders
  const config = useMemo(() => ({ ...DEFAULT_OPTIONS, ...options }), [options]);
  
  const { linkPubkey } = useFirebaseLegacyAuth();
  const { mutateAsync: linkAccount } = useLinkFirebaseAccount();
  
  // Comprehensive state management
  const [hookState, setHookState] = useState<AutoLinkHookState>({
    state: 'idle',
    isLinking: false,
    retryCount: 0,
  });

  // Performance optimization: track recent linking attempts to prevent duplicates
  const recentAttempts = useRef<Map<string, { timestamp: number; accessed: number }>>(new Map());
  const timeoutRef = useRef<NodeJS.Timeout>();
  const cleanupTimeoutRef = useRef<NodeJS.Timeout>();

  /**
   * Clears all timeouts to prevent memory leaks
   */
  const clearAllTimeouts = useCallback(() => {
    if (timeoutRef.current) {
      clearTimeout(timeoutRef.current);
      timeoutRef.current = undefined;
    }
    if (cleanupTimeoutRef.current) {
      clearTimeout(cleanupTimeoutRef.current);
      cleanupTimeoutRef.current = undefined;
    }
  }, []);
  
  /**
   * Clears the linking timeout if it exists.
   * 
   * This function safely cancels any pending timeout to prevent memory leaks
   * and unwanted timeout callbacks.
   */
  const clearLinkingTimeout = useCallback(() => {
    if (timeoutRef.current) {
      clearTimeout(timeoutRef.current);
      timeoutRef.current = undefined;
    }
  }, []);

  // Memoize error patterns with priority ordering for optimal categorization
  const errorPatterns = useMemo(() => [
    { type: 'permission' as AutoLinkErrorType, patterns: ['unauthorized', 'forbidden', '401', '403', 'permission'] },
    { type: 'rate_limit' as AutoLinkErrorType, patterns: ['rate limit', '429', 'too many requests'] },
    { type: 'timeout' as AutoLinkErrorType, patterns: ['timeout', 'aborted', 'request timeout'] },
    { type: 'validation' as AutoLinkErrorType, patterns: ['invalid', 'validation', 'bad request', '400'] },
    { type: 'duplicate' as AutoLinkErrorType, patterns: ['duplicate', 'already linked', 'already exists'] },
    { type: 'network' as AutoLinkErrorType, patterns: ['network', 'fetch', 'connection', 'offline'] },
  ], []);

  /**
   * Categorizes errors into specific types for appropriate handling using priority-based matching.
   * 
   * This function analyzes error messages to determine the appropriate error type,
   * which is used for retry logic and user-friendly error messages. Error types are
   * matched in priority order to ensure accurate categorization.
   * 
   * @param error - The error to categorize
   * @returns The categorized error type
   */
  const categorizeError = useCallback((error: unknown): AutoLinkErrorType => {
    if (!(error instanceof Error)) return 'unknown';
    
    const message = error.message.toLowerCase();
    
    // Find matching error type using priority-ordered patterns
    for (const { type, patterns } of errorPatterns) {
      if (patterns.some(pattern => message.includes(pattern))) {
        return type;
      }
    }
    
    return 'unknown';
  }, [errorPatterns]);

  /**
   * Determines if an error type is retryable.
   * 
   * Certain error types like network failures, timeouts, and rate limits are considered
   * temporary and worth retrying, while validation and permission errors are not.
   * 
   * @param errorType - The error type to check
   * @returns true if the error type is retryable, false otherwise
   */
  const isRetryableError = useCallback((errorType: AutoLinkErrorType): boolean => {
    return ['network', 'timeout', 'rate_limit', 'unknown'].includes(errorType);
  }, []);

  /**
   * Calculates exponential backoff delay with jitter
   */
  const calculateRetryDelay = useCallback((retryCount: number): number => {
    const exponentialDelay = config.initialRetryDelay * Math.pow(2, retryCount);
    const jitter = Math.random() * 0.1 * exponentialDelay; // Add 10% jitter
    return Math.min(exponentialDelay + jitter, config.maxRetryDelay);
  }, [config.initialRetryDelay, config.maxRetryDelay]);

  /**
   * Determines the appropriate linking strategy based on available parameters
   * 
   * @param pubkey - Optional pubkey for direct linking
   * @param signer - Optional signer for pubkey-based linking
   * @returns Linking strategy configuration
   */
  const determineLinkingStrategy = useCallback((pubkey?: string, signer?: NostrSigner) => {
    if (signer && pubkey) {
      return {
        type: 'signer-based' as const,
        execute: () => linkPubkey(pubkey, signer),
        successMessage: "Account linked successfully using Nostr signer"
      };
    } else {
      return {
        type: 'account-based' as const,
        execute: () => linkAccount(),
        successMessage: "Account linked successfully"
      };
    }
  }, [linkPubkey, linkAccount]);

  /**
   * Executes the linking operation with timeout protection
   * 
   * @param strategy - The linking strategy to execute
   * @returns Promise with linking result
   */
  const executeLinkingWithTimeout = useCallback(async (
    strategy: ReturnType<typeof determineLinkingStrategy>
  ): Promise<{ message: string }> => {
    return new Promise((resolve, reject) => {
      // Set up timeout protection to prevent hanging operations
      timeoutRef.current = setTimeout(() => {
        reject(new Error(`Linking operation timed out after ${config.timeout}ms`));
      }, config.timeout);

      // Execute the determined linking strategy
      strategy.execute()
        .then((result) => {
          clearLinkingTimeout();
          // Ensure consistent return format regardless of strategy type
          const message = typeof result === 'object' && result?.message 
            ? result.message 
            : strategy.successMessage;
          resolve({ message });
        })
        .catch((error) => {
          clearLinkingTimeout();
          reject(error);
        });
    });
  }, [config.timeout, clearLinkingTimeout]);

  /**
   * Performs the actual linking operation with modular strategy selection
   */
  const performLinking = useCallback(async (
    firebaseUser: FirebaseUser,
    pubkey?: string,
    signer?: NostrSigner
  ): Promise<{ message: string }> => {
    const strategy = determineLinkingStrategy(pubkey, signer);
    return executeLinkingWithTimeout(strategy);
  }, [determineLinkingStrategy, executeLinkingWithTimeout]);

  /**
   * Checks if a recent linking attempt was made for this user/pubkey combination
   * to prevent unnecessary duplicate calls
   */
  const hasRecentAttempt = useCallback((firebaseUser: FirebaseUser, pubkey?: string): boolean => {
    const key = createAttemptKey(firebaseUser.uid, pubkey);
    const attemptData = recentAttempts.current.get(key);
    
    if (!attemptData) return false;
    
    // Update access time for LRU behavior
    attemptData.accessed = Date.now();
    
    // Consider attempts within the last 2 minutes as recent
    const twoMinutesAgo = Date.now() - (2 * 60 * 1000);
    return attemptData.timestamp > twoMinutesAgo;
  }, []);

  /**
   * Automatically cleans up expired cache entries
   */
  const scheduleCleanup = useCallback(() => {
    if (cleanupTimeoutRef.current) {
      clearTimeout(cleanupTimeoutRef.current);
    }
    
    cleanupTimeoutRef.current = setTimeout(() => {
      const now = Date.now();
      const expiredCutoff = now - (30 * 60 * 1000); // 30 minutes
      const accessCutoff = now - (10 * 60 * 1000); // 10 minutes since last access
      
      // Use iterator for efficient deletion during iteration
      for (const [key, { timestamp, accessed }] of recentAttempts.current.entries()) {
        if (timestamp < expiredCutoff || accessed < accessCutoff) {
          recentAttempts.current.delete(key);
        }
      }
      
      // Schedule next cleanup if cache is not empty
      if (recentAttempts.current.size > 0) {
        scheduleCleanup();
      }
    }, 5 * 60 * 1000); // Cleanup every 5 minutes
  }, []);

  /**
   * Records a linking attempt to prevent duplicates with LRU-based cache management
   */
  const recordAttempt = useCallback((firebaseUser: FirebaseUser, pubkey?: string) => {
    const key = createAttemptKey(firebaseUser.uid, pubkey);
    const now = Date.now();
    
    recentAttempts.current.set(key, {
      timestamp: now,
      accessed: now
    });
    
    // Implement cache size limit with LRU eviction
    if (recentAttempts.current.size > 100) {
      // Find least recently accessed entry
      let lruKey: string | null = null;
      let oldestAccess = now;
      
      for (const [k, { accessed }] of recentAttempts.current.entries()) {
        if (accessed < oldestAccess) {
          oldestAccess = accessed;
          lruKey = k;
        }
      }
      
      if (lruKey) {
        recentAttempts.current.delete(lruKey);
      }
    }
    
    // Schedule cleanup if not already scheduled
    if (!cleanupTimeoutRef.current && recentAttempts.current.size === 1) {
      scheduleCleanup();
    }
  }, [scheduleCleanup]);

  /**
   * Performs auto-linking with retry logic and comprehensive error handling
   */
  const autoLinkWithRetry = useCallback(async (
    firebaseUser: FirebaseUser,
    pubkey?: string,
    signer?: NostrSigner,
    attempt: number = 0
  ): Promise<AutoLinkResult> => {
    try {
      const result = await performLinking(firebaseUser, pubkey, signer);
      
      // Update state to success
      setHookState(prev => ({
        ...prev,
        state: 'success',
        isLinking: false,
        lastError: undefined,
        lastErrorType: undefined,
        lastSuccessTime: Date.now(),
      }));

      // Log successful linking with structured context
      logAuthSuccess('account-linking', firebaseUser, pubkey);
      
      // Show success notification if enabled
      if (config.showNotifications) {
        toast.success("Account Linked", {
          description: "Your Nostr account has been linked to your Wavlake account.",
        });
      }
      
      return { success: true, message: result.message };
    } catch (error) {
      const errorType = categorizeError(error);
      const isRetryable = isRetryableError(errorType);
      const shouldRetry = isRetryable && attempt < config.maxRetries;

      // Log the error with structured context including retry attempt
      logAuthError('account-linking', error, firebaseUser, pubkey);

      if (shouldRetry) {
        // Calculate delay and retry
        const delay = calculateRetryDelay(attempt);
        
        // Update state to show retry in progress
        setHookState(prev => ({
          ...prev,
          retryCount: attempt + 1,
        }));

        // Wait for calculated delay before retrying
        await new Promise(resolve => setTimeout(resolve, delay));
        
        return autoLinkWithRetry(firebaseUser, pubkey, signer, attempt + 1);
      } else {
        // Final failure - update state
        const finalError = error instanceof Error ? error : new Error("Auto-linking failed");
        
        setHookState(prev => ({
          ...prev,
          state: 'error',
          isLinking: false,
          lastError: finalError,
          lastErrorType: errorType,
        }));

        // Show user-friendly notice (linking failure is not critical)
        if (config.showNotifications) {
          const notificationMessage = errorType === 'duplicate' 
            ? "Account already linked to your Wavlake profile."
            : "Unable to link accounts automatically. You can manage this in Settings later.";
          
          toast.warning("Linking Notice", {
            description: notificationMessage,
          });
        }

        return { 
          success: false, 
          error: finalError,
          errorType,
          retryable: isRetryable,
        };
      }
    }
  }, [
    performLinking, 
    categorizeError, 
    isRetryableError, 
    calculateRetryDelay, 
    config
  ]);

  /**
   * Main auto-linking function with comprehensive validation and security
   * 
   * @param firebaseUser - The authenticated Firebase user (required for all linking operations)
   * @param pubkey - The Nostr pubkey to link (optional, if not provided will delegate to linkAccount hook which determines pubkey from current authentication context)
   * @param signer - Optional Nostr signer for direct pubkey-based linking (requires pubkey parameter)
   * @returns Promise resolving to AutoLinkResult indicating success/failure with detailed error context
   */
  const autoLink = useCallback(async (
    firebaseUser: FirebaseUser,
    pubkey?: string,
    signer?: NostrSigner
  ): Promise<AutoLinkResult> => {
    // Input sanitization for security - remove whitespace that could bypass validation
    const sanitizedPubkey = pubkey?.trim();
    // Enhanced Firebase user validation
    if (!firebaseUser) {
      const error = new Error("Firebase user is required for linking - user must be authenticated");
      logAuthError('account-linking-validation', error);
      setHookState(prev => ({
        ...prev,
        state: 'error',
        lastError: error,
        lastErrorType: 'validation',
      }));
      
      // Show user-friendly error for authentication failures
      if (config.showNotifications) {
        toast.error("Authentication Required", {
          description: "Please sign in to your Wavlake account before linking.",
        });
      }
      
      throw error;
    }

    // Validate Firebase user has required properties
    if (!firebaseUser.uid || !firebaseUser.getIdToken) {
      const error = new Error("Invalid Firebase user - missing required authentication properties");
      logAuthError('account-linking-validation', error, firebaseUser);
      setHookState(prev => ({
        ...prev,
        state: 'error',
        lastError: error,
        lastErrorType: 'validation',
      }));
      
      if (config.showNotifications) {
        toast.error("Authentication Error", {
          description: "Authentication session is invalid. Please sign in again.",
        });
      }
      
      throw error;
    }

    // Comprehensive pubkey validation using centralized validation logic
    // This prevents bypassing validation through different code paths
    if (sanitizedPubkey) {
      try {
        // Use centralized validation function to ensure consistency
        // and prevent validation logic duplication across the codebase
        validatePubkeyOrThrow(sanitizedPubkey, 'account linking');
      } catch (validationError) {
        const error = validationError instanceof Error ? validationError : new Error("Invalid pubkey format");
        
        // Log validation error with enhanced context for debugging
        logAuthError('account-linking-validation', error, firebaseUser, sanitizedPubkey);
        
        // Update hook state with detailed error information
        setHookState(prev => ({
          ...prev,
          state: 'error',
          lastError: error,
          lastErrorType: 'validation',
        }));
        
        // Show user-friendly error with actionable guidance
        if (config.showNotifications) {
          toast.error("Invalid Account", {
            description: "The provided account identifier is not valid. Please check the format and try again.",
          });
        }
        
        // Re-throw to prevent silent failure and maintain error propagation
        throw error;
      }
    }

    // Performance optimization: check for recent attempts to prevent duplicates
    if (hasRecentAttempt(firebaseUser, sanitizedPubkey)) {
      return { 
        success: false, 
        error: new Error("Recent linking attempt detected, skipping duplicate call"),
        errorType: 'duplicate',
        retryable: false,
      };
    }

    // Record this attempt
    recordAttempt(firebaseUser, sanitizedPubkey);

    // Update state to linking
    setHookState(prev => ({
      ...prev,
      state: 'linking',
      isLinking: true,
      retryCount: 0,
      lastError: undefined,
      lastErrorType: undefined,
    }));

    // Perform linking with retry logic using sanitized pubkey
    return autoLinkWithRetry(firebaseUser, sanitizedPubkey, signer);
  }, [hasRecentAttempt, recordAttempt, autoLinkWithRetry, config]);

  /**
   * Resets the hook state to idle
   */
  const resetState = useCallback(() => {
    clearAllTimeouts();
    setHookState({
      state: 'idle',
      isLinking: false,
      retryCount: 0,
    });
  }, [clearAllTimeouts]);

  /**
   * Clears the last error state
   */
  const clearError = useCallback(() => {
    setHookState(prev => ({
      ...prev,
      state: prev.state === 'error' ? 'idle' : prev.state,
      lastError: undefined,
      lastErrorType: undefined,
    }));
  }, []);

  // Cleanup timeouts and cache on unmount
  const cleanup = useCallback(() => {
    clearAllTimeouts();
    recentAttempts.current.clear();
  }, [clearAllTimeouts]);

  return {
    // Core functionality
    autoLink,
    
    // State management
    state: hookState.state,
    isLinking: hookState.isLinking,
    lastError: hookState.lastError,
    lastErrorType: hookState.lastErrorType,
    retryCount: hookState.retryCount,
    lastSuccessTime: hookState.lastSuccessTime,
    
    // Utility functions
    resetState,
    clearError,
    cleanup,
    
    // Configuration (read-only)
    config: config as Readonly<Required<AutoLinkOptions>>,
  };
}<|MERGE_RESOLUTION|>--- conflicted
+++ resolved
@@ -3,35 +3,8 @@
 import { useLinkFirebaseAccount } from "@/hooks/useAccountLinking";
 import { toast } from "sonner";
 import { logAuthSuccess, logAuthError } from "@/lib/authLogger";
-<<<<<<< HEAD
 import { isValidPubkey, validatePubkeyOrThrow } from "@/lib/pubkeyUtils";
-
-interface FirebaseUser {
-  uid: string;
-  email: string | null;
-  getIdToken: () => Promise<string>;
-}
-
-/**
- * Type-safe interface for Nostr signer functionality
- * Based on NIP-07 window.nostr interface specification
- */
-interface NostrSigner {
-  /** Get the user's public key */
-  getPublicKey?(): Promise<string>;
-  /** Sign an event */
-  signEvent?(event: { content: string; created_at: number; kind: number; tags: string[][]; pubkey?: string }): Promise<{ id: string; sig: string; [key: string]: unknown }>;
-  /** Encrypt content */
-  nip04?: {
-    encrypt(pubkey: string, plaintext: string): Promise<string>;
-    decrypt(pubkey: string, ciphertext: string): Promise<string>;
-  };
-  /** NIP-44 encryption methods */
-  nip44?: {
-    encrypt(pubkey: string, plaintext: string): Promise<string>;
-    decrypt(pubkey: string, ciphertext: string): Promise<string>;
-  };
-}
+import { FirebaseUser, NostrSigner, AutoLinkResult } from "@/types/auth";
 
 /**
  * Comprehensive state management for auto-linking operations
@@ -60,17 +33,6 @@
   | 'unknown';
 
 /**
- * Comprehensive result interface for auto-linking operations
- */
-interface AutoLinkResult {
-  success: boolean;
-  message?: string;
-  error?: Error;
-  errorType?: AutoLinkErrorType;
-  retryable?: boolean;
-}
-
-/**
  * Configuration options for auto-linking behavior
  */
 interface AutoLinkOptions {
@@ -85,10 +47,6 @@
   /** Custom timeout for linking operations in milliseconds (default: 15000) */
   timeout?: number;
 }
-=======
-import { isValidPubkey } from "@/lib/pubkeyUtils";
-import { FirebaseUser, NostrSigner, AutoLinkResult } from "@/types/auth";
->>>>>>> dfa3b1c7
 
 /**
  * Hook state interface for comprehensive state management
