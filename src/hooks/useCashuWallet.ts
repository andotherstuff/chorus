--- conflicted
+++ resolved
@@ -37,51 +37,42 @@
 
       const event = events[0];
 
-      // Decrypt wallet content
-      if (!user.signer.nip44) {
-        throw new Error('NIP-44 encryption not supported by your signer');
-      }
-
-      const decrypted = await user.signer.nip44.decrypt(user.pubkey, event.content);
-      const data = n.json().pipe(z.string().array().array()).parse(decrypted);
-
-      const privkey = data.find(([key]) => key === 'privkey')?.[1];
-
-      if (!privkey) {
-        throw new Error('Private key not found in wallet data');
-      }
-
-      const walletData: CashuWalletStruct = {
-        privkey,
-        mints: data
-          .filter(([key]) => key === 'mint')
-          .map(([, mint]) => mint)
-      };
-
-      // if the default mint is not in the wallet, add it
-      for (const mint of defaultMints) {
-        if (!walletData.mints.includes(mint)) {
-          walletData.mints.push(mint);
-        }
-      }
-
-      // remove trailing slashes from mints
-      walletData.mints = walletData.mints.map(mint => mint.replace(/\/$/, ''));
-      // reduce mints to unique values
-      walletData.mints = [...new Set(walletData.mints)];
-
-
-      // fetch the mint info and keysets for each mint
-      await Promise.all(walletData.mints.map(async (mint) => {
-        const { mintInfo, keysets } = await activateMint(mint);
-        cashuStore.addMint(mint);
-        cashuStore.setMintInfo(mint, mintInfo);
-        cashuStore.setKeysets(mint, keysets);
-        const { keys } = await updateMintKeys(mint, keysets);
-        cashuStore.setKeys(mint, keys);
-      }));
-
-<<<<<<< HEAD
+      try {
+        // Decrypt wallet content
+        if (!user.signer.nip44) {
+          throw new Error('NIP-44 encryption not supported by your signer');
+        }
+
+        const decrypted = await user.signer.nip44.decrypt(user.pubkey, event.content);
+        const data = n.json().pipe(z.string().array().array()).parse(decrypted);
+
+        const privkey = data.find(([key]) => key === 'privkey')?.[1];
+
+        if (!privkey) {
+          throw new Error('Private key not found in wallet data');
+        }
+
+        const walletData: CashuWalletStruct = {
+          privkey,
+          mints: data
+            .filter(([key]) => key === 'mint')
+            .map(([, mint]) => mint)
+        };
+
+        // if the default mint is not in the wallet, add it
+        for (const mint of defaultMints) {
+          if (!walletData.mints.includes(mint)) {
+            walletData.mints.push(mint);
+          }
+        }
+
+
+        // remove trailing slashes from mints
+        walletData.mints = walletData.mints.map(mint => mint.replace(/\/$/, ''));
+        // reduce mints to unique values
+        walletData.mints = [...new Set(walletData.mints)];
+
+
         // fetch the mint info and keysets for each mint
         await Promise.all(walletData.mints.map(async (mint) => {
           // Check if this mint has already failed before
@@ -120,25 +111,23 @@
             }
           }
         }));
-=======
-      cashuStore.setPrivkey(walletData.privkey);
->>>>>>> 30fbab22
-
-      // if no active mint is set, set the first mint as active
-      if (!cashuStore.getActiveMintUrl()) {
-        cashuStore.setActiveMintUrl(walletData.mints[0]);
-      }
-
-      // log wallet data
-      console.log('walletData', walletData);
-
-      // call getNip60TokensQuery
-      await getNip60TokensQuery.refetch();
-      return {
-        id: event.id,
-        wallet: walletData,
-        createdAt: event.created_at
-      };
+
+        cashuStore.setPrivkey(walletData.privkey);
+
+        // log wallet data
+        console.log('walletData', walletData);
+
+        // call getNip60TokensQuery
+        await getNip60TokensQuery.refetch();
+        return {
+          id: event.id,
+          wallet: walletData,
+          createdAt: event.created_at
+        };
+      } catch (error) {
+        console.error('Failed to decrypt wallet data:', error);
+        return null;
+      }
     },
     enabled: !!user,
     retry: (failureCount, error) => {
