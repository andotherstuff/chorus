--- conflicted
+++ resolved
@@ -1,17 +1,14 @@
 import { useQuery } from "@tanstack/react-query";
 import { useMemo } from "react";
 import { useAuthor } from "@/hooks/useAuthor";
-<<<<<<< HEAD
 import { logAuthError } from "@/lib/authLogger";
 import { isValidPubkey } from "@/lib/pubkeyUtils";
-=======
 import { FirebaseUser } from "@/types/auth";
 
 // Cache duration constants
 const CACHE_STALE_TIME = 10 * 60 * 1000; // 10 minutes
 const CACHE_GC_TIME = 30 * 60 * 1000; // 30 minutes
 const MAX_RETRIES = 2;
->>>>>>> dfa3b1c7
 
 interface LinkedPubkey {
   pubkey: string;
@@ -23,13 +20,6 @@
   };
 }
 
-<<<<<<< HEAD
-interface FirebaseUser {
-  uid: string;
-  email: string | null;
-  getIdToken: () => Promise<string>;
-}
-
 /**
  * Gets and validates the API base URL from environment variables
  * 
@@ -38,12 +28,6 @@
  * 
  * @returns Validated HTTPS API base URL
  * @throws Error if URL is not configured or not using HTTPS protocol
-=======
-/**
- * Gets the API base URL from environment variables with validation
- * @returns API base URL string
- * @throws {Error} If VITE_NEW_API_URL is not configured or doesn't use HTTPS
->>>>>>> dfa3b1c7
  */
 const getApiBaseUrl = (): string => {
   const configuredUrl = import.meta.env.VITE_NEW_API_URL;
@@ -187,12 +171,7 @@
       }
     },
     enabled: !!firebaseUser,
-<<<<<<< HEAD
     ...cacheConfig,
-=======
-    staleTime: CACHE_STALE_TIME,
-    gcTime: CACHE_GC_TIME,
->>>>>>> dfa3b1c7
     retry: (failureCount, error) => {
       // Don't retry auth errors - check for specific status codes
       if (error instanceof Error) {
@@ -213,11 +192,7 @@
  * Hook to fetch linked pubkeys by email (legacy support) with required authentication
  * 
  * @param email - Email address to fetch linked pubkeys for
-<<<<<<< HEAD
  * @param firebaseUser - Firebase user for authentication (required for security)
-=======
- * @param firebaseUser - Firebase user for authentication
->>>>>>> dfa3b1c7
  * @returns React Query result with linked pubkeys array
  */
 export function useLinkedPubkeysByEmail(email: string, firebaseUser?: FirebaseUser) {
@@ -227,13 +202,8 @@
       if (!email || !firebaseUser) return [];
 
       try {
-<<<<<<< HEAD
-        
         // Get fresh Firebase auth token to prevent race conditions with token expiry
         // Force refresh ensures the token is valid for this specific request
-=======
-        const API_BASE_URL = getApiBaseUrl();
->>>>>>> dfa3b1c7
         const firebaseToken = await firebaseUser.getIdToken();
         
         const response = await fetch(`${API_BASE_URL}/auth/get-linked-pubkeys`, {
@@ -304,26 +274,6 @@
       }
     },
     enabled: !!email && !!firebaseUser,
-<<<<<<< HEAD
-    staleTime: 5 * 60 * 1000, // Cache for 5 minutes
-    retry: (failureCount, error) => {
-      // Don't retry auth errors
-      if (error instanceof Error && (error.message.includes('401') || error.message.includes('403'))) {
-        return false;
-      }
-      return failureCount < 2;
-    },
-  });
-}
-
-/**
- * Hook to get linked pubkeys with profiles interface (compatibility layer)
- * 
- * @param firebaseUser - Firebase user object with getIdToken method
- * @returns React Query result with linked pubkeys array
- * @remarks Despite the name, profiles are not loaded automatically. Use separate useAuthor hooks in components.
- * @deprecated Use useLinkedPubkeys directly for clarity - this hook is misleading as it doesn't load profiles
-=======
     staleTime: CACHE_STALE_TIME,
     gcTime: CACHE_GC_TIME,
     retry: (failureCount, error) => {
@@ -343,10 +293,12 @@
 }
 
 /**
- * Hook to get linked pubkeys with their profiles loaded
+ * Hook to get linked pubkeys with profiles interface (compatibility layer)
+ * 
  * @param firebaseUser - Firebase user object with getIdToken method
- * @returns React Query result with linked pubkeys array (profiles loaded separately)
->>>>>>> dfa3b1c7
+ * @returns React Query result with linked pubkeys array
+ * @remarks Despite the name, profiles are not loaded automatically. Use separate useAuthor hooks in components.
+ * @deprecated Use useLinkedPubkeys directly for clarity - this hook is misleading as it doesn't load profiles
  */
 export function useLinkedPubkeysWithProfiles(firebaseUser?: FirebaseUser) {
   const { data: linkedPubkeys = [], ...query } = useLinkedPubkeys(firebaseUser);
