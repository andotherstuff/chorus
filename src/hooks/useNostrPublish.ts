--- conflicted
+++ resolved
@@ -44,33 +44,18 @@
 // - 10019: ZAP info events
 // - 9321: ZAP events
 
-<<<<<<< HEAD
 const protectedEventKinds: number[] = [
-  7, // Reactions
-  11, // Posts
-  1111, // Comments (replies)
-  34550, // Group meta
-];
-
-const expirationEventKinds: number[] = [
-  7, // Reactions
-  11, // Posts
-  1111, // Comments (replies)
-];
-=======
-const protectedEventKinds = [
   KINDS.REACTION, // Reactions
   KINDS.GROUP_POST, // Posts
   KINDS.GROUP_POST_REPLY, // Comments (replies)
   KINDS.GROUP, // Group meta
 ] as const;
 
-const expirationEventKinds = [
+const expirationEventKinds: number[] = [
   KINDS.REACTION, // Reactions
   KINDS.GROUP_POST, // Posts
   KINDS.GROUP_POST_REPLY, // Comments (replies)
 ] as const;
->>>>>>> 07d21c34
 
 export function useNostrPublish(options?: UseNostrPublishOptions) {
   const { nostr } = useNostr();
