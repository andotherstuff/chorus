/**
 * Secure logging utilities for authentication operations
 * Ensures sensitive data is properly sanitized before logging
 */

import { truncatePubkey } from './pubkeyUtils';
import { FirebaseUser } from '@/types/auth';

interface AuthLogContext {
  operation: string;
  firebaseUid?: string;
  firebaseEmail?: string | null;
  pubkey?: string;
  linkedPubkeysCount?: number;
  error?: string;
  [key: string]: string | number | boolean | null | undefined;
}

/**
<<<<<<< HEAD
 * Sanitizes log context to prevent sensitive data exposure while preserving debugging utility
=======
 * Sanitizes log context to prevent sensitive data exposure
 * 
 * Security considerations:
 * - Truncates pubkeys to prevent full key exposure in logs
 * - Sanitizes email addresses to show only domain
 * - Filters out functions and complex objects
 * - Prevents sensitive data from reaching external log services
 * 
>>>>>>> dfa3b1c7
 * @param context - The raw context object
 * @returns Sanitized context safe for logging with appropriate detail level
 */
function sanitizeLogContext(context: AuthLogContext): Record<string, string | number | boolean> {
  const sanitized: Record<string, string | number | boolean> = {};
  const isDevelopment = import.meta.env.DEV;
  
  // Copy safe fields
  if (context.operation) sanitized.operation = context.operation;
  if (context.firebaseUid) sanitized.firebaseUid = context.firebaseUid;
  if (context.linkedPubkeysCount !== undefined) sanitized.linkedPubkeysCount = context.linkedPubkeysCount;
  
  // Enhanced email handling - show more detail in development for debugging
  if (context.firebaseEmail) {
    const emailParts = context.firebaseEmail.split('@');
    if (isDevelopment) {
      // In development, show first 3 chars + domain for better debugging
      const localPart = emailParts[0] || '';
      const domain = emailParts[1] || 'unknown';
      sanitized.firebaseEmailDebug = `${localPart.slice(0, 3)}***@${domain}`;
    }
    // Always include domain for analytics
    sanitized.firebaseEmailDomain = emailParts.length > 1 ? emailParts[1] : 'unknown';
  }
  
  // Enhanced pubkey handling with context-aware truncation
  if (context.pubkey) {
    sanitized.pubkey = truncatePubkey(context.pubkey);
    // Add pubkey length for validation debugging
    sanitized.pubkeyLength = context.pubkey.length;
    // Add format validation status
    sanitized.pubkeyValid = /^[0-9a-fA-F]{64}$/.test(context.pubkey);
  }
  
  // Enhanced error handling with more context
  if (context.error) {
    if (typeof context.error === 'string') {
      sanitized.error = context.error;
      sanitized.errorLength = context.error.length;
    } else {
      sanitized.error = 'Error object';
    }
  }
  
  // Copy other safe fields with type validation
  Object.keys(context).forEach(key => {
    if (!['operation', 'firebaseUid', 'firebaseEmail', 'pubkey', 'error', 'linkedPubkeysCount'].includes(key)) {
      const value = context[key];
      if (typeof value === 'string' || typeof value === 'number' || typeof value === 'boolean') {
        sanitized[key] = value;
      }
    }
  });
  
  return sanitized;
}

/**
 * Intelligently truncates stack traces for logging while preserving useful information
 * Uses line-based truncation instead of arbitrary character limits to maintain readability
 * @param stackTrace - The full stack trace string
 * @returns Truncated stack trace that preserves key information
 */
function truncateStackTrace(stackTrace: string): string {
  const lines = stackTrace.split('\n');
  
  // Keep the error message line and first 8 stack frames for context
  const importantLines = lines.slice(0, 9);
  
  // For short stack traces, return as-is (using line count instead of character count)
  if (lines.length <= 10) {
    return stackTrace;
  }
  
  // Add informative truncation notice
  const truncated = importantLines.join('\n');
  const remainingLines = lines.length - importantLines.length;
  
  if (remainingLines > 0) {
    return `${truncated}\n... (${remainingLines} more stack frames truncated - check full logs for complete trace)`;
  }
  
  return truncated;
}

/**
 * Logger for authentication success events with structured context
 */
export function logAuthSuccess(operation: string, firebaseUser?: FirebaseUser, pubkey?: string): void {
  const context = sanitizeLogContext({
    operation,
    firebaseUid: firebaseUser?.uid,
    firebaseEmail: firebaseUser?.email,
    pubkey,
    timestamp: new Date().toISOString(),
    level: 'success'
  });
  
  console.info(`Authentication success: ${operation}`, {
    ...context,
    message: `Successfully completed ${operation}`,
    category: 'authentication'
  });
}

/**
 * Logger for authentication errors with structured context and appropriate severity
 */
export function logAuthError(operation: string, error: unknown, firebaseUser?: FirebaseUser, pubkey?: string, linkedPubkeysCount?: number): void {
  const errorMessage = error instanceof Error ? error.message : 'Unknown error occurred';
  const errorStack = error instanceof Error ? error.stack : undefined;
  
  const context = sanitizeLogContext({
    operation,
    firebaseUid: firebaseUser?.uid,
    firebaseEmail: firebaseUser?.email,
    pubkey,
    linkedPubkeysCount,
    error: errorMessage,
    timestamp: new Date().toISOString(),
    level: 'error'
  });
  
  const structuredLog = {
    ...context,
    message: `Authentication ${operation} failed: ${errorMessage}`,
    category: 'authentication',
    errorDetails: {
      name: error instanceof Error ? error.name : 'UnknownError',
      message: errorMessage,
      stack: errorStack ? truncateStackTrace(errorStack) : undefined
    }
  };
  
  // Use appropriate log level based on operation criticality
  if (operation === 'account-linking' || operation === 'account-linking-validation') {
    // Account linking failures are warnings since auth can continue
    console.warn(`Authentication warning: ${operation}`, structuredLog);
  } else {
    // Other auth failures are errors
    console.error(`Authentication error: ${operation}`, structuredLog);
  }
}

/**
 * Logger for authentication info events with structured context
 */
export function logAuthInfo(operation: string, firebaseUser?: FirebaseUser, pubkey?: string, linkedPubkeysCount?: number): void {
  const context = sanitizeLogContext({
    operation,
    firebaseUid: firebaseUser?.uid,
    firebaseEmail: firebaseUser?.email,
    pubkey,
    linkedPubkeysCount,
    timestamp: new Date().toISOString(),
    level: 'info'
  });
  
  console.info(`Authentication info: ${operation}`, {
    ...context,
    message: `Authentication info for ${operation}`,
    category: 'authentication'
  });
}<|MERGE_RESOLUTION|>--- conflicted
+++ resolved
@@ -17,10 +17,7 @@
 }
 
 /**
-<<<<<<< HEAD
  * Sanitizes log context to prevent sensitive data exposure while preserving debugging utility
-=======
- * Sanitizes log context to prevent sensitive data exposure
  * 
  * Security considerations:
  * - Truncates pubkeys to prevent full key exposure in logs
@@ -28,7 +25,6 @@
  * - Filters out functions and complex objects
  * - Prevents sensitive data from reaching external log services
  * 
->>>>>>> dfa3b1c7
  * @param context - The raw context object
  * @returns Sanitized context safe for logging with appropriate detail level
  */
