import { useEffect, useState } from "react";
import { useParams, Link, useLocation } from "react-router-dom";
import { useNostr } from "@/hooks/useNostr";
import { usePendingReplies } from "@/hooks/usePendingReplies";
import { usePendingPostsCount } from "@/hooks/usePendingPostsCount";
import { useOpenReportsCount } from "@/hooks/useOpenReportsCount";
import { usePendingJoinRequests } from "@/hooks/usePendingJoinRequests";
import { useQuery, useQueryClient } from "@tanstack/react-query";
import { useCurrentUser } from "@/hooks/useCurrentUser";
import { Button } from "@/components/ui/button";
import { Badge } from "@/components/ui/badge";
import { Tabs, TabsContent, TabsList, TabsTrigger } from "@/components/ui/tabs";
import { Card, CardContent, CardDescription, CardHeader, CardTitle } from "@/components/ui/card";
import { Switch } from "@/components/ui/switch";
import { Label } from "@/components/ui/label";
import { Input } from "@/components/ui/input";
import { Textarea } from "@/components/ui/textarea";
import { Avatar, AvatarFallback, AvatarImage } from "@/components/ui/avatar";
import { KINDS } from "@/lib/nostr-kinds";

import { CreatePostForm } from "@/components/groups/CreatePostForm";
import { PostList } from "@/components/groups/PostList";
import { JoinRequestButton } from "@/components/groups/JoinRequestButton";
import { SimpleMembersList } from "@/components/groups/SimpleMembersList";
import { GroupNutzapButton } from "@/components/groups/GroupNutzapButton";
import { GroupNutzapTotal } from "@/components/groups/GroupNutzapTotal";
import { GroupNutzapList } from "@/components/groups/GroupNutzapList";
import { Users, Settings, MessageSquare, CheckCircle, DollarSign, QrCode, FileText, Shield, UserPlus, Save, Trash2, FileWarning } from "lucide-react";
import { parseNostrAddress } from "@/lib/nostr-utils";
import Header from "@/components/ui/Header";
<<<<<<< HEAD
import type { Group } from "@/types/groups";
import { parseGroupRouteId, parseGroup } from "@/lib/group-utils";
=======
import { MemberManagement } from "@/components/groups/MemberManagement";
import { ReportsList } from "@/components/groups/ReportsList";
import { useAuthor } from "@/hooks/useAuthor";
import { toast } from "sonner";
import { NostrEvent } from "@nostrify/nostrify";
import { useNostrPublish } from "@/hooks/useNostrPublish";
>>>>>>> 760fe41e
import { QRCodeModal } from "@/components/QRCodeModal";

import { Tooltip, TooltipContent, TooltipProvider, TooltipTrigger } from "@/components/ui/tooltip";
import { Skeleton } from "@/components/ui/skeleton";
import { Dialog, DialogContent, DialogDescription, DialogHeader, DialogTitle } from "@/components/ui/dialog";
import { ScrollArea } from "@/components/ui/scroll-area";

export default function GroupDetail() {
  const { groupId } = useParams<{ groupId: string }>();
  const location = useLocation();
  const { nostr } = useNostr();
  const { user } = useCurrentUser();
  const { mutateAsync: publishEvent } = useNostrPublish();
  const queryClient = useQueryClient();
  const [parsedId, setParsedId] = useState<{ kind: number; pubkey: string; identifier: string } | null>(null);
  const [showOnlyApproved, setShowOnlyApproved] = useState(true);
  const [currentPostCount, setCurrentPostCount] = useState(0);
  const [activeTab, setActiveTab] = useState("posts");
  const [imageLoading, setImageLoading] = useState(true);
  const [showQRCode, setShowQRCode] = useState(false);
  const [showGuidelines, setShowGuidelines] = useState(false);

  // Form state for management tab
  const [formName, setFormName] = useState("");
  const [formDescription, setFormDescription] = useState("");
  const [formImageUrl, setFormImageUrl] = useState("");
  const [formGuidelines, setFormGuidelines] = useState("");
  const [formModerators, setFormModerators] = useState<string[]>([]);


  const searchParams = new URLSearchParams(location.search);
  const reportId = searchParams.get('reportId');
  const hash = location.hash.replace('#', '');

  useEffect(() => {
    if (groupId) {
      const parsed = parseNostrAddress(decodeURIComponent(groupId));
      if (parsed) {
        setParsedId(parsed);
      }
    }
  }, [groupId]);

  const { data: community, isLoading: isLoadingCommunity } = useQuery({
    queryKey: ["community", parsedId?.pubkey, parsedId?.identifier],
    queryFn: async (c) => {
      if (!parsedId) throw new Error("Invalid community ID");

      const signal = AbortSignal.any([c.signal, AbortSignal.timeout(5000)]);
      const events = await nostr.query([{
        kinds: [KINDS.GROUP],
        authors: [parsedId.pubkey],
        "#d": [parsedId.identifier]
      }], { signal });

      if (events.length === 0) throw new Error("Community not found");
      return events[0];
    },
    enabled: !!nostr && !!parsedId,
  });

  // Query for approved members list
  const { data: approvedMembersEvents, refetch: refetchApprovedMembers } = useQuery({
    queryKey: ["approved-members-list", groupId],
    queryFn: async (c) => {
      const signal = AbortSignal.any([c.signal, AbortSignal.timeout(5000)]);
      const events = await nostr.query([{
        kinds: [KINDS.GROUP_APPROVED_MEMBERS_LIST],
        "#a": [groupId || ''],
        limit: 10,
      }], { signal });
      return events;
    },
    enabled: !!nostr && !!groupId,
  });

  // Get approved members' pubkeys
  const approvedMembers = approvedMembersEvents?.flatMap(event =>
    event.tags.filter(tag => tag[0] === "p").map(tag => tag[1])
  ) || [];

  const isOwner = user && community && user.pubkey === community.pubkey;
  
  // Get moderators from community event
  const moderators = community?.tags
    .filter(tag => tag[0] === "p" && tag[3] === "moderator")
    .map(tag => tag[1]) || [];
  
  const isModerator = isOwner || (user && moderators.includes(user.pubkey));

  // Initialize form state from community data
  useEffect(() => {
    if (community) {
      const communityEvent = community as NostrEvent;
      const nameTag = communityEvent.tags.find(tag => tag[0] === "name");
      const descriptionTag = communityEvent.tags.find(tag => tag[0] === "description");
      const imageTag = communityEvent.tags.find(tag => tag[0] === "image");
      const guidelinesTag = communityEvent.tags.find(tag => tag[0] === "guidelines");

      const modTags = communityEvent.tags.filter(tag =>
        tag[0] === "p" && (
          (tag.length > 3 && tag[3] === "moderator") ||
          (communityEvent.kind === KINDS.GROUP)
        )
      );

      setFormName(nameTag ? nameTag[1] : "");
      setFormDescription(descriptionTag ? descriptionTag[1] : "");
      setFormImageUrl(imageTag ? imageTag[1] : "");
      setFormGuidelines(guidelinesTag ? guidelinesTag[1] : "");

      const modPubkeys = modTags.map(tag => tag[1]);

      if (!modPubkeys.includes(communityEvent.pubkey)) {
        modPubkeys.push(communityEvent.pubkey);
      }

      const uniqueModPubkeys = [...new Set(modPubkeys)];

      setFormModerators(uniqueModPubkeys);
    }
  }, [community]);

  // Handler to ensure unapproved posts are visible when user posts
  const handlePostSuccess = () => {
    // If the user is not an approved member or moderator, show all posts
    if (user && !isModerator && approvedMembers && !approvedMembers.includes(user.pubkey)) {
      setShowOnlyApproved(false);
    }
  };

  const { data: pendingPostsCount = 0 } = usePendingPostsCount(groupId || '');
  const { data: pendingReplies = [] } = usePendingReplies(groupId || '');
  const { data: openReportsCount = 0 } = useOpenReportsCount(groupId || '');
  const { pendingRequestsCount = 0 } = usePendingJoinRequests(groupId || '');
  const totalPendingCount = (pendingPostsCount || 0) + pendingReplies.length;

  // Handler functions for management
  const handleSubmit = async (e: React.FormEvent) => {
    e.preventDefault();

    if (!user) {
      toast.error("You must be logged in to update group settings");
      return;
    }

    if (!parsedId) {
      toast.error("Invalid group ID");
      return;
    }

    const communityEvent = community as NostrEvent;
    const originalModPubkeys = communityEvent.tags
      .filter(tag => tag[0] === "p")
      .map(tag => tag[1]);

    const moderatorsChanged = formModerators.some(mod => !originalModPubkeys.includes(mod)) ||
                             originalModPubkeys.some(mod => !formModerators.includes(mod));

    if (moderatorsChanged && !isOwner) {
      toast.error("Only the group owner can add or remove moderators");
      return;
    }

    if (!isModerator && !isOwner) {
      toast.error("You must be a moderator or the group owner to update group settings");
      return;
    }

    try {
      // Create a new tags array with only unique tag types
      const tags: string[][] = [];

      // Always include identifier
      tags.push(["d", parsedId.identifier]);

      // Add form values
      tags.push(["name", formName]);
      tags.push(["description", formDescription]);

      // Only add guidelines if there's content
      if (formGuidelines) {
        tags.push(["guidelines", formGuidelines]);
      }

      // Handle image separately to preserve dimensions if they exist
      if (formImageUrl) {
        const originalImageTag = communityEvent.tags.find(tag => tag[0] === "image");
        if (originalImageTag && originalImageTag.length > 2) {
          tags.push(["image", formImageUrl, originalImageTag[2]]);
        } else {
          tags.push(["image", formImageUrl]);
        }
      }

      // Preserve other tag types (except for name, description, guidelines, d, image, and p)
      const preservedTagTypes = ["name", "description", "guidelines", "d", "image", "p"];
      for (const tag of communityEvent?.tags || []) {
        if (!preservedTagTypes.includes(tag[0])) {
          tags.push([...tag]);
        }
      }

      // Add moderators
      const allModerators = [...new Set([...formModerators, communityEvent.pubkey])];

      for (const mod of allModerators) {
        const originalModTag = communityEvent.tags.find(tag =>
          tag[0] === "p" && tag[1] === mod
        );

        if (originalModTag && originalModTag.length > 2 && originalModTag[2]) {
          tags.push(["p", mod, originalModTag[2], "moderator"]);
        } else {
          tags.push(["p", mod, "", "moderator"]);
        }
      }

      await publishEvent({
        kind: KINDS.GROUP,
        tags,
        content: "",
      });

      // Invalidate relevant queries to update the UI
      queryClient.invalidateQueries({ queryKey: ["community-settings", parsedId?.pubkey, parsedId?.identifier] });
      queryClient.invalidateQueries({ queryKey: ["community", parsedId?.pubkey, parsedId?.identifier] });
      queryClient.invalidateQueries({ queryKey: ["user-groups", user?.pubkey] });
      
      toast.success("Group settings updated successfully!");
    } catch (error) {
      console.error("Error updating community settings:", error);
      toast.error("Failed to update group settings. Please try again.");
    }
  };

  const handleAddModerator = async (pubkey: string) => {
    if (!isOwner) {
      toast.error("Only the group owner can add moderators");
      return;
    }

    if (!formModerators.includes(pubkey)) {
      try {
        const updatedModerators = [...formModerators, pubkey];
        const communityEvent = community as NostrEvent;

        // Create a new tags array with only unique tag types
        const tags: string[][] = [];

        // Always include identifier
        if (parsedId) {
          tags.push(["d", parsedId.identifier]);
        }

        // Preserve existing tags except for p and d tags
        const tagTypesToExclude = ["p", "d"];
        for (const tag of communityEvent?.tags || []) {
          if (!tagTypesToExclude.includes(tag[0])) {
            // Only add this tag if we haven't already added a tag of this type
            if (!tags.some(existingTag => existingTag[0] === tag[0])) {
              tags.push([...tag]);
            }
          }
        }

        // Add all moderators including the new one
        const uniqueModPubkeys = [...new Set(updatedModerators)];
        for (const mod of uniqueModPubkeys) {
          const originalModTag = communityEvent?.tags.find(tag =>
            tag[0] === "p" && tag[1] === mod
          );
          if (originalModTag && originalModTag.length > 2 && originalModTag[2]) {
            tags.push(["p", mod, originalModTag[2], "moderator"]);
          } else {
            tags.push(["p", mod, "", "moderator"]);
          }
        }

        await publishEvent({
          kind: KINDS.GROUP,
          tags,
          content: "",
        });

        setFormModerators(uniqueModPubkeys);
        
        // Invalidate relevant queries to update the UI
        queryClient.invalidateQueries({ queryKey: ["community-settings", parsedId?.pubkey, parsedId?.identifier] });
        queryClient.invalidateQueries({ queryKey: ["community", parsedId?.pubkey, parsedId?.identifier] });
        queryClient.invalidateQueries({ queryKey: ["user-groups", user?.pubkey] });
        
        toast.success("Moderator added successfully!");
      } catch (error) {
        console.error("Error adding moderator:", error);
        toast.error("Failed to add moderator. Please try again.");
      }
    } else {
      toast.info("This user is already a moderator.");
    }
  };

  const handleRemoveModerator = async (pubkey: string) => {
    if (!isOwner) {
      toast.error("Only the group owner can remove moderators");
      return;
    }
    const communityEvent = community as NostrEvent;
    if (community && communityEvent.pubkey === pubkey) {
      toast.error("Cannot remove the group owner");
      return;
    }
    try {
      // Create a new tags array with only unique tag types
      const tags: string[][] = [];

      // Always include identifier
      if (parsedId) {
        tags.push(["d", parsedId.identifier]);
      }

      // Track which tag types we've already added
      const addedTagTypes = new Set(["d"]);

      // Add all tags except the moderator to be removed
      for (const tag of communityEvent.tags) {
        // Skip the moderator we're removing
        if (tag[0] === "p" && tag[1] === pubkey) {
          continue;
        }

        // Skip duplicate tag types
        if (addedTagTypes.has(tag[0])) {
          continue;
        }

        // Add the tag and mark type as added
        tags.push([...tag]);
        addedTagTypes.add(tag[0]);
      }

      await publishEvent({
        kind: KINDS.GROUP,
        tags,
        content: "",
      });
      setFormModerators(formModerators.filter(mod => mod !== pubkey));
      
      // Invalidate relevant queries to update the UI
      queryClient.invalidateQueries({ queryKey: ["community-settings", parsedId?.pubkey, parsedId?.identifier] });
      queryClient.invalidateQueries({ queryKey: ["community", parsedId?.pubkey, parsedId?.identifier] });
      queryClient.invalidateQueries({ queryKey: ["user-groups", user?.pubkey] });
      
      toast.success("Moderator removed successfully!");
    } catch (error) {
      console.error("Error removing moderator:", error);
      toast.error("Failed to remove moderator. Please try again.");
    }
  };

  // Set active tab based on URL hash only
  useEffect(() => {
    // Define valid tab values
    const validTabs = ["posts", "members", "ecash", "manage"];

    if (hash && validTabs.includes(hash)) {
      setActiveTab(hash);
    }
    // If the hash references an invalid tab, default to "posts"
    else if (hash) {
      // Only update if not already on posts tab to avoid unnecessary re-renders
      if (activeTab !== "posts") {
        setActiveTab("posts");
      }
    }
    // Only set these fallbacks on initial mount to avoid constantly resetting
    else if (!activeTab || !validTabs.includes(activeTab)) {
      setActiveTab("posts");
    }

    // Deliberately not including activeTab in the dependencies to prevent loops
    // eslint-disable-next-line react-hooks/exhaustive-deps
  }, [hash]);

  // Handle initial load for special cases (reports, pending items) without affecting normal tab operation
  useEffect(() => {
    // Only run once on mount and if hash is not already set
    if (!hash) {
      // For backward compatibility, try to handle old parameters
      if (reportId && isModerator) {
        setActiveTab("posts");
      }
      else if (isModerator && totalPendingCount > 0) {
        setActiveTab("posts");
      }
    }
  // eslint-disable-next-line react-hooks/exhaustive-deps
  }, []);

  const nameTag = community?.tags.find(tag => tag[0] === "name");
  const descriptionTag = community?.tags.find(tag => tag[0] === "description");
  const imageTag = community?.tags.find(tag => tag[0] === "image");
  const guidelinesTag = community?.tags.find(tag => tag[0] === "guidelines");

  const name = nameTag ? nameTag[1] : (parsedId?.identifier || "Unnamed Group");
  const description = descriptionTag ? descriptionTag[1] : "No description available";
  const image = imageTag ? imageTag[1] : undefined;
  const hasGuidelines = guidelinesTag && guidelinesTag[1].trim().length > 0;

  useEffect(() => {
    if (name && name !== "Unnamed Group") {
      document.title = `+chorus - ${name}`;
    } else {
      document.title = "+chorus";
    }
    return () => {
      document.title = "+chorus";
    };
  }, [name]);

  // Reset image loading state when image URL changes
  useEffect(() => {
    setImageLoading(true);
  }, [image]);

  if (isLoadingCommunity || !parsedId) {
    return (
      <div className="container mx-auto py-1 px-3 sm:px-4">
        <Header />
        <h1 className="text-2xl font-bold mb-4">Loading group...</h1>

        <div className="relative mb-6 mt-4">
          <div className="flex gap-4">
            <div className="flex-1">
              <Skeleton className="h-40 w-full rounded-lg mb-2" />
            </div>
            <div className="min-w-[140px] flex flex-col space-y-4">
              <Skeleton className="h-10 w-full rounded-md" />
              <Skeleton className="h-10 w-full rounded-md" />
            </div>
          </div>

          <div className="w-full mt-4">
            <Skeleton className="h-8 w-3/4 rounded-md mb-2" />
            <Skeleton className="h-4 w-full rounded-md mb-1" />
            <Skeleton className="h-4 w-5/6 rounded-md mb-1" />
            <Skeleton className="h-4 w-2/3 rounded-md" />
          </div>
        </div>
      </div>
    );
  }

  if (!community) {
    return (
      <div className="container mx-auto py-1 px-3 sm:px-4">
        <h1 className="text-2xl font-bold mb-4">Group not found</h1>
        <p>The group you're looking for doesn't exist or has been deleted.</p>
        <Button asChild className="mt-2">
          <Link to="/groups">Back to Groups</Link>
        </Button>
      </div>
    );
  }

  return (
    <div className="container mx-auto py-1 px-3 sm:px-4">
      <Header />

      <div className="relative mb-6 mt-4 max-w-3xl mx-auto">
        <div className="flex gap-4">
          <div className="flex-1">
            <div className="h-40 rounded-lg overflow-hidden mb-2 relative">
              {imageLoading && (
                <Skeleton className="absolute inset-0 w-full h-full z-10" />
              )}
              {/* Check if the image URL is likely a video */}
              {image && image.match(/\.(mp4|webm|ogg|mov)$/i) ? (
                <video
                  src={image}
                  className="w-full h-full object-cover object-center"
                  autoPlay
                  muted
                  loop
                  playsInline
                  onLoadedData={() => setImageLoading(false)}
                  onError={(e) => {
                    setImageLoading(false);
                    // Fall back to placeholder if video fails
                    const parent = e.currentTarget.parentElement;
                    if (parent) {
                      parent.innerHTML = '<img src="/placeholder-community.svg" class="w-full h-full object-cover object-center" />';
                    }
                  }}
                />
              ) : (
                <img
                  src={image}
                  alt={name}
                  className="w-full h-full object-cover object-center"
                  onLoad={() => setImageLoading(false)}
                  onError={(e) => {
                    setImageLoading(false);
                    e.currentTarget.src = "/placeholder-community.svg";
                  }}
                />
              )}
            </div>
          </div>

          <div className="flex flex-col min-w-[140px] h-40 space-y-2">
            <div className="h-8">
              <JoinRequestButton communityId={groupId || ''} isModerator={isModerator || false} />
            </div>
            {/* Ensure consistent height for GroupNutzapButton */}
            <div className="h-8">
              {user && community && (
                <GroupNutzapButton
                  groupId={`${KINDS.GROUP}:${parsedId?.pubkey}:${parsedId?.identifier}`}
                  ownerPubkey={community.pubkey}
                  variant="outline"
                  className="w-full h-full"
                />
              )}
            </div>
            {/* Ensure consistent height for GroupNutzapTotal - always show for all users */}
            <div className="h-8 flex items-center">
              <GroupNutzapTotal 
                groupId={`${KINDS.GROUP}:${parsedId?.pubkey}:${parsedId?.identifier}`}
                className="w-full"
              />
            </div>
          </div>
        </div>

        <div className="w-full mt-4">
          <div className="flex items-center mb-2">
            <h1 className="text-2xl font-bold">{name}</h1>
            <TooltipProvider>
              <Tooltip>
                <TooltipTrigger asChild>
                  <Button
                    variant="outline"
                    size="icon"
                    className="h-8 w-8 ml-2"
                    onClick={() => setShowQRCode(true)}
                  >
                    <QrCode className="h-4 w-4" />
                  </Button>
                </TooltipTrigger>
                <TooltipContent>
                  Share group QR code
                </TooltipContent>
              </Tooltip>
            </TooltipProvider>
            {hasGuidelines && (
              <TooltipProvider>
                <Tooltip>
                  <TooltipTrigger asChild>
                    <Button
                      variant="outline"
                      size="icon"
                      className="h-8 w-8 ml-1"
                      onClick={() => setShowGuidelines(true)}
                    >
                      <FileText className="h-4 w-4" />
                    </Button>
                  </TooltipTrigger>
                  <TooltipContent>
                    Community guidelines
                  </TooltipContent>
                </Tooltip>
              </TooltipProvider>
            )}
          </div>
          <p className="text-xs text-muted-foreground">{description}</p>
        </div>
      </div>

      <Tabs value={activeTab} defaultValue="posts" onValueChange={(value) => {
        setActiveTab(value);
        // Update URL hash without full page reload
        window.history.pushState(null, '', `#${value}`);
      }} className="w-full">
        <div className="flex justify-center">
          <TabsList className={`mb-4 w-full md:w-auto grid ${isModerator ? 'grid-cols-4' : 'grid-cols-3'} gap-0`}>
            <TabsTrigger value="posts" className="flex items-center justify-center">
              <MessageSquare className="h-4 w-4 mr-1" />
              Posts
            </TabsTrigger>

            <TabsTrigger value="members" className="flex items-center justify-center">
              <Users className="h-4 w-4 mr-1" />
              Members
            </TabsTrigger>

            <TabsTrigger value="ecash" className="flex items-center justify-center">
              <DollarSign className="h-4 w-4 mr-1" />
              Send eCash
            </TabsTrigger>

            {isModerator && (
              <TabsTrigger value="manage" className="flex items-center justify-center relative">
                <Settings className="h-4 w-4 mr-1" />
                Manage
                {(openReportsCount > 0 || pendingRequestsCount > 0) && (
                  <Badge
                    variant="destructive"
                    className="absolute -top-2 -right-2 h-5 w-5 p-0 flex items-center justify-center text-xs z-10"
                  >
                    {(openReportsCount + pendingRequestsCount) > 99 ? '99+' : (openReportsCount + pendingRequestsCount)}
                  </Badge>
                )}
              </TabsTrigger>
            )}
          </TabsList>
        </div>

        <TabsContent value="posts" className="space-y-4">
          {user && (
            <div className="max-w-3xl mx-auto">
              <CreatePostForm communityId={groupId || ''} onPostSuccess={handlePostSuccess} />
            </div>
          )}

          <div className="flex items-center justify-end mb-4 gap-2 max-w-3xl mx-auto">
            <div className="flex items-center space-x-2">
              <Switch
                id="approved-only"
                checked={showOnlyApproved}
                onCheckedChange={setShowOnlyApproved}
              />
              <Label htmlFor="approved-only" className="flex items-center cursor-pointer text-sm">
                <CheckCircle className="h-3.5 w-3.5 mr-1 text-green-500" />
                Show only approved posts
              </Label>
            </div>
          </div>

          <div className="max-w-3xl mx-auto">
            <PostList
              communityId={groupId || ''}
              showOnlyApproved={showOnlyApproved}
              onPostCountChange={setCurrentPostCount}
            />
          </div>
        </TabsContent>

        <TabsContent value="ecash" className="space-y-4">
          <div className="max-w-3xl mx-auto">
            <div className="flex justify-between items-center mb-4">
              <h2 className="text-xl font-semibold">Group eCash</h2>
              {user && community && (
                <div className="flex-shrink-0">
                  <GroupNutzapButton
                    groupId={`${KINDS.GROUP}:${parsedId?.pubkey}:${parsedId?.identifier}`}
                    ownerPubkey={community.pubkey}
                    className="w-auto"
                  />
                </div>
              )}
            </div>
            <GroupNutzapList groupId={`${KINDS.GROUP}:${parsedId?.pubkey}:${parsedId?.identifier}`} />
          </div>
        </TabsContent>

        <TabsContent value="members" className="space-y-4">
          <div className="max-w-3xl mx-auto">
            <SimpleMembersList communityId={groupId || ''} />
          </div>
        </TabsContent>

        {isModerator && (
          <TabsContent value="manage" className="space-y-4">
            <div className="max-w-3xl mx-auto">
              <Tabs defaultValue="general" className="w-full space-y-6">
                <TabsList className="grid grid-cols-3 mb-4">
                  <TabsTrigger value="general" className="flex items-center gap-2">
                    <Shield className="h-4 w-4" />
                    General
                  </TabsTrigger>
                  <TabsTrigger value="member-management" className="flex items-center gap-2 relative">
                    <Users className="h-4 w-4" />
                    Members
                    {pendingRequestsCount > 0 && (
                      <Badge 
                        className="absolute -top-2 -right-2 h-5 w-5 p-0 flex items-center justify-center text-xs bg-blue-500 hover:bg-blue-600 z-10"
                      >
                        {pendingRequestsCount > 99 ? '99+' : pendingRequestsCount}
                      </Badge>
                    )}
                  </TabsTrigger>
                  <TabsTrigger value="reports" className="flex items-center gap-2 relative">
                    <FileWarning className="h-4 w-4" />
                    Reports
                    {openReportsCount > 0 && (
                      <Badge 
                        variant="destructive" 
                        className="absolute -top-2 -right-2 h-5 w-5 p-0 flex items-center justify-center text-xs z-10"
                      >
                        {openReportsCount > 99 ? '99+' : openReportsCount}
                      </Badge>
                    )}
                  </TabsTrigger>
                </TabsList>

                <TabsContent value="general" className="space-y-6 mt-3">
                  <form onSubmit={handleSubmit} className="w-full space-y-8">
                    <Card>
                      <CardHeader>
                        <CardTitle>General Settings</CardTitle>
                        <CardDescription>
                          Update your group's basic information
                        </CardDescription>
                      </CardHeader>
                      <CardContent className="space-y-4">
                        <div className="space-y-2">
                          <Label htmlFor="name">Group Name</Label>
                          <Input
                            id="name"
                            value={formName}
                            onChange={(e) => setFormName(e.target.value)}
                            placeholder="Enter group name"
                            required
                          />
                        </div>

                        <div className="space-y-2">
                          <Label htmlFor="image">Image URL</Label>
                          <Input
                            id="image"
                            value={formImageUrl}
                            onChange={(e) => setFormImageUrl(e.target.value)}
                            placeholder="Enter image URL"
                          />

                          {formImageUrl && (
                            <div className="mt-2 rounded-md overflow-hidden border w-full">
                              <img
                                src={formImageUrl}
                                alt="Group preview"
                                className="w-full h-auto"
                                onError={(e) => {
                                  e.currentTarget.style.display = "none";
                                }}
                              />
                            </div>
                          )}
                        </div>

                        <div className="space-y-2">
                          <Label htmlFor="description">Description</Label>
                          <Textarea
                            id="description"
                            value={formDescription}
                            onChange={(e) => setFormDescription(e.target.value)}
                            placeholder="Enter group description"
                            rows={4}
                          />
                        </div>

                        <div className="space-y-2">
                          <Label htmlFor="guidelines">Community Guidelines (Optional)</Label>
                          <Textarea
                            id="guidelines"
                            value={formGuidelines}
                            onChange={(e) => setFormGuidelines(e.target.value)}
                            placeholder="Enter community guidelines"
                            rows={4}
                          />
                        </div>

                        <div className="mt-3 flex justify-end">
                          <Button type="submit">
                            <Save className="h-4 w-4 mr-2" />
                            Save Changes
                          </Button>
                        </div>
                      </CardContent>
                    </Card>

                    {/* Moderators section - only shown to owners */}
                    {isOwner && (
                      <div className="grid grid-cols-1 md:grid-cols-2 gap-6">
                        <Card>
                          <CardHeader>
                            <CardTitle className="flex items-center">
                              <Shield className="h-5 w-5 mr-2" />
                              Group Owner & Moderators
                            </CardTitle>
                            <CardDescription>
                              As the group owner, you can manage who can moderate this group
                            </CardDescription>
                          </CardHeader>
                          <CardContent>
                            <div className="space-y-4">
                              {/* Always display the owner first */}
                              {community && (
                                <ModeratorItem
                                  key={(community as NostrEvent).pubkey}
                                  pubkey={(community as NostrEvent).pubkey}
                                  isCreator={true}
                                  onRemove={() => {}} // Owner can't be removed
                                />
                              )}

                              {/* Then display all moderators who are not the owner */}
                              {formModerators
                                .filter(pubkey => pubkey !== (community as NostrEvent)?.pubkey) // Filter out the owner
                                .map((pubkey) => (
                                  <ModeratorItem
                                    key={pubkey}
                                    pubkey={pubkey}
                                    isCreator={false}
                                    onRemove={() => handleRemoveModerator(pubkey)}
                                  />
                                ))
                              }

                              {formModerators.length === 0 && !community && (
                                <p className="text-muted-foreground">No moderators yet</p>
                              )}
                            </div>
                          </CardContent>
                        </Card>

                        <Card>
                          <CardHeader>
                            <CardTitle className="flex items-center">
                              <Users className="h-5 w-5 mr-2" />
                              Group Members
                            </CardTitle>
                            <CardDescription>
                              As the group owner, you can promote members to moderators
                            </CardDescription>
                          </CardHeader>
                          <CardContent>
                            {approvedMembers.length === 0 ? (
                              <div className="text-center py-8 text-muted-foreground">
                                <Users className="h-12 w-12 mx-auto mb-3 opacity-20" />
                                <p>No approved members yet</p>
                              </div>
                            ) : (
                              <div className="space-y-4">
                                {approvedMembers
                                  .filter(pubkey => !formModerators.includes(pubkey)) // Only show non-moderators
                                  .map((pubkey) => (
                                    <MemberItem
                                      key={pubkey}
                                      pubkey={pubkey}
                                      onPromote={() => handleAddModerator(pubkey)}
                                      isOwner={isOwner}
                                    />
                                  ))
                                }
                              </div>
                            )}
                          </CardContent>
                        </Card>
                      </div>
                    )}
                  </form>
                </TabsContent>

                <TabsContent value="member-management" className="mt-3">
                  <MemberManagement communityId={groupId || ""} isModerator={isModerator || false} />
                </TabsContent>

                <TabsContent value="reports" className="mt-3">
                  <Card>
                    <CardHeader>
                      <CardTitle className="flex items-center">
                        <FileWarning className="h-5 w-5 mr-2" />
                        Reports
                      </CardTitle>
                      <CardDescription>
                        Review and manage reported content in your group
                      </CardDescription>
                    </CardHeader>
                    <CardContent>
                      <ReportsList communityId={groupId || ""} />
                    </CardContent>
                  </Card>
                </TabsContent>
              </Tabs>
            </div>
          </TabsContent>
        )}
      </Tabs>

      {/* QR Code Modal */}
      <QRCodeModal
        isOpen={showQRCode}
        onClose={() => setShowQRCode(false)}
        profileUrl={`${window.location.origin}/group/${encodeURIComponent(groupId || '')}`}
        displayName={name}
        title="Share Group"
        description={`Scan this QR code to view ${name}'s group`}
        downloadPrefix="group"
      />

      {/* Community Guidelines Modal */}
      <Dialog open={showGuidelines} onOpenChange={setShowGuidelines}>
        <DialogContent className="max-w-2xl max-h-[80vh]">
          <DialogHeader>
            <DialogTitle>Community Guidelines</DialogTitle>
            <DialogDescription>
              Guidelines for {name}
            </DialogDescription>
          </DialogHeader>
          <ScrollArea className="mt-4 max-h-[60vh] pr-4">
            <div className="prose prose-sm dark:prose-invert max-w-none">
              <p className="whitespace-pre-wrap">{guidelinesTag?.[1] || "No guidelines available."}</p>
            </div>
          </ScrollArea>
        </DialogContent>
      </Dialog>
    </div>
  );
}

interface ModeratorItemProps {
  pubkey: string;
  isCreator?: boolean;
  onRemove: () => void;
}

function ModeratorItem({ pubkey, isCreator = false, onRemove }: ModeratorItemProps) {
  const author = useAuthor(pubkey);
  const { user } = useCurrentUser();
  const metadata = author.data?.metadata;

  const displayName = metadata?.name || pubkey.slice(0, 8);
  const profileImage = metadata?.picture;
  const isCurrentUser = user?.pubkey === pubkey;
  const isOwner = isCreator; // This is passed from the parent component

  return (
    <div className="flex items-center justify-between p-3 border rounded-md">
      <div className="flex items-center gap-3">
        <Link to={`/profile/${pubkey}`}>
          <Avatar>
            <AvatarImage src={profileImage} />
            <AvatarFallback>{displayName.slice(0, 2).toUpperCase()}</AvatarFallback>
          </Avatar>
        </Link>
        <div>
          <Link to={`/profile/${pubkey}`} className="font-medium hover:underline">
            {displayName}
          </Link>
          <div className="flex items-center gap-2">
            {isOwner ? (
              <span className="text-xs bg-purple-100 text-purple-600 rounded-full px-2 py-0.5">
                Group Owner
              </span>
            ) : (
              <span className="text-xs bg-blue-100 text-blue-600 rounded-full px-2 py-0.5">
                Moderator
              </span>
            )}
            {isCurrentUser && (
              <span className="text-xs bg-muted text-muted-foreground rounded-full px-2 py-0.5">
                You
              </span>
            )}
          </div>
        </div>
      </div>
      {!isOwner && user && (
        <Button
          variant="outline"
          size="sm"
          className="text-red-600"
          onClick={onRemove}
          disabled={!isCurrentUser && !user?.pubkey}
          title={isOwner ? "The group owner cannot be removed" : ""}
          type="button"
        >
          <Trash2 className="h-4 w-4 mr-1" />
          Remove
        </Button>
      )}
    </div>
  );
}

interface MemberItemProps {
  pubkey: string;
  onPromote: () => void;
  isOwner: boolean;
}

function MemberItem({ pubkey, onPromote, isOwner }: MemberItemProps) {
  const author = useAuthor(pubkey);
  const { user } = useCurrentUser();
  const metadata = author.data?.metadata;

  const displayName = metadata?.name || pubkey.slice(0, 8);
  const profileImage = metadata?.picture;
  const isCurrentUser = user?.pubkey === pubkey;

  return (
    <div className="flex items-center justify-between p-3 border rounded-md">
      <div className="flex items-center gap-3">
        <Link to={`/profile/${pubkey}`}>
          <Avatar>
            <AvatarImage src={profileImage} />
            <AvatarFallback>{displayName.slice(0, 2).toUpperCase()}</AvatarFallback>
          </Avatar>
        </Link>
        <div>
          <Link to={`/profile/${pubkey}`} className="font-medium hover:underline">
            {displayName}
          </Link>
          {isCurrentUser && (
            <span className="ml-2 text-xs bg-muted text-muted-foreground rounded-full px-2 py-0.5">
              You
            </span>
          )}
        </div>
      </div>
      <Button
        variant="outline"
        size="sm"
        onClick={onPromote}
        disabled={!isOwner}
        title={!isOwner ? "Only the group owner can add moderators" : "This will immediately update the group"}
        type="button"
      >
        <UserPlus className="h-4 w-4 mr-1" />
        Make Moderator
      </Button>
    </div>
  );
}
<|MERGE_RESOLUTION|>--- conflicted
+++ resolved
@@ -28,17 +28,14 @@
 import { Users, Settings, MessageSquare, CheckCircle, DollarSign, QrCode, FileText, Shield, UserPlus, Save, Trash2, FileWarning } from "lucide-react";
 import { parseNostrAddress } from "@/lib/nostr-utils";
 import Header from "@/components/ui/Header";
-<<<<<<< HEAD
 import type { Group } from "@/types/groups";
 import { parseGroupRouteId, parseGroup } from "@/lib/group-utils";
-=======
 import { MemberManagement } from "@/components/groups/MemberManagement";
 import { ReportsList } from "@/components/groups/ReportsList";
 import { useAuthor } from "@/hooks/useAuthor";
 import { toast } from "sonner";
 import { NostrEvent } from "@nostrify/nostrify";
 import { useNostrPublish } from "@/hooks/useNostrPublish";
->>>>>>> 760fe41e
 import { QRCodeModal } from "@/components/QRCodeModal";
 
 import { Tooltip, TooltipContent, TooltipProvider, TooltipTrigger } from "@/components/ui/tooltip";
