import { useEffect, useState } from "react";
import { useParams, Link, useLocation } from "react-router-dom";
import { useNostr } from "@/hooks/useNostr";
import { usePendingReplies } from "@/hooks/usePendingReplies";
import { usePendingPostsCount } from "@/hooks/usePendingPostsCount";
import { useQuery } from "@tanstack/react-query";
import { useCurrentUser } from "@/hooks/useCurrentUser";
import { Button } from "@/components/ui/button";
import { Tabs, TabsContent, TabsList, TabsTrigger } from "@/components/ui/tabs";
import { Card, CardContent, CardDescription, CardHeader, CardTitle } from "@/components/ui/card";
import { Avatar, AvatarFallback, AvatarImage } from "@/components/ui/avatar";
import { Switch } from "@/components/ui/switch";
import { Label } from "@/components/ui/label";
import { useAuthor } from "@/hooks/useAuthor";
import { CreatePostForm } from "@/components/groups/CreatePostForm";
import { PostList } from "@/components/groups/PostList";
import { JoinRequestButton } from "@/components/groups/JoinRequestButton";
import { MemberManagement } from "@/components/groups/MemberManagement";
import { ApprovedMembersList } from "@/components/groups/ApprovedMembersList";
import { GroupNutzapButton } from "@/components/groups/GroupNutzapButton";
import { GroupNutzapTotal } from "@/components/groups/GroupNutzapTotal";
import { GroupNutzapList } from "@/components/groups/GroupNutzapList";
import { Users, Settings, Info, MessageSquare, CheckCircle, UserPlus, Clock, Pin, PinOff, Flag, Zap } from "lucide-react";
import { parseNostrAddress } from "@/lib/nostr-utils";
import Header from "@/components/ui/Header";
import { usePinnedGroups } from "@/hooks/usePinnedGroups";
import { Tooltip, TooltipContent, TooltipProvider, TooltipTrigger } from "@/components/ui/tooltip";
import { Separator } from "@/components/ui/separator";

export default function GroupDetail() {
  const { groupId } = useParams<{ groupId: string }>();
  const location = useLocation();
  const { nostr } = useNostr();
  const { user } = useCurrentUser();
  const [parsedId, setParsedId] = useState<{ kind: number; pubkey: string; identifier: string } | null>(null);
  const [showOnlyApproved, setShowOnlyApproved] = useState(true);
  const [currentPostCount, setCurrentPostCount] = useState(0); // State for post count
  const [activeTab, setActiveTab] = useState("posts");
  const { pinGroup, unpinGroup, isGroupPinned, isUpdating } = usePinnedGroups();
  
  // Get URL parameters and hash
  const searchParams = new URLSearchParams(location.search);
  const reportId = searchParams.get('reportId');
  const membersTab = searchParams.get('membersTab');
  const hash = location.hash.replace('#', '');

  useEffect(() => {
    if (groupId) {
      const parsed = parseNostrAddress(decodeURIComponent(groupId));
      if (parsed) {
        setParsedId(parsed);
      }
    }
  }, [groupId]);

  // We'll move the pending posts count query after isModerator is defined

  const { data: community, isLoading: isLoadingCommunity } = useQuery({
    queryKey: ["community", parsedId?.pubkey, parsedId?.identifier],
    queryFn: async (c) => {
      if (!parsedId) throw new Error("Invalid community ID");

      const signal = AbortSignal.any([c.signal, AbortSignal.timeout(5000)]);
      const events = await nostr.query([{
        kinds: [34550],
        authors: [parsedId.pubkey],
        "#d": [parsedId.identifier]
      }], { signal });

      if (events.length === 0) throw new Error("Community not found"); // This error message is internal, can stay
      return events[0];
    },
    enabled: !!nostr && !!parsedId,
  });

  const isOwner = user && community && user.pubkey === community.pubkey;
  const isModerator = isOwner || (user && community?.tags
    .filter(tag => tag[0] === "p" && tag[3] === "moderator")
    .some(tag => tag[1] === user.pubkey));

  // Query for pending posts count using our custom hook
  const { data: pendingPostsCount = 0 } = usePendingPostsCount(groupId || '');

  // Query for pending replies
  const { data: pendingReplies = [] } = usePendingReplies(groupId || '');

<<<<<<< HEAD
  // Calculate total pending items (posts + replies)
  const totalPendingCount = (pendingPostsCount || 0) + pendingReplies.length;

  // Set active tab based on URL hash, parameters, or pending items
  useEffect(() => {
    // First priority: Check if there's a hash in the URL that matches a tab
    if (hash && ["posts", "pending", "members", "reports", "about"].includes(hash)) {
      setActiveTab(hash);
    } 
    // Second priority: Check for reportId parameter
    else if (reportId && isModerator) {
      setActiveTab("reports");
    }
    // Third priority: Check for pending items
    else if (isModerator && totalPendingCount > 0) {
      setActiveTab("pending");
    }
  }, [hash, reportId, isModerator, totalPendingCount]);

=======
>>>>>>> 6aa27ed4
  const nameTag = community?.tags.find(tag => tag[0] === "name");
  const descriptionTag = community?.tags.find(tag => tag[0] === "description");
  const imageTag = community?.tags.find(tag => tag[0] === "image");
  const moderatorTags = community?.tags.filter(tag => tag[0] === "p" && tag[3] === "moderator") || [];

  const name = nameTag ? nameTag[1] : (parsedId?.identifier || "Unnamed Group");
  const description = descriptionTag ? descriptionTag[1] : "No description available";
  const image = imageTag ? imageTag[1] : "/placeholder-community.svg"; // Placeholder image path, might not need changing

  useEffect(() => {
    if (name && name !== "Unnamed Group") { // Adjusted check
      document.title = `+chorus - ${name}`;
    } else {
      document.title = "+chorus"; // Default if name isn't available
    }
    // Optional: Reset title when component unmounts
    return () => {
      document.title = "+chorus";
    };
  }, [name]); // Dependency array ensures this runs when 'name' changes


  if (isLoadingCommunity || !parsedId) {
    return (
      <div className="container mx-auto py-3 px-3 sm:px-4">
        <Header />
        <Separator className="my-4" />
        <h1 className="text-2xl font-bold mb-4">Loading group...</h1>
      </div>
    );
  }

  if (!community) {
    return (
      <div className="container mx-auto py-3 px-3 sm:px-4">
        <h1 className="text-2xl font-bold mb-4">Group not found</h1>
        <p>The group you're looking for doesn't exist or has been deleted.</p>
        <Button asChild className="mt-4">
          <Link to="/groups">Back to Groups</Link>
        </Button>
      </div>
    );
  }

  return (
    <div className="container mx-auto py-3 px-3 sm:px-4">
      <Header />
      <Separator className="my-4" />

      <div className="relative mb-6">
        <div className="h-36 rounded-lg overflow-hidden mb-2 relative group">
          <img
            src={image}
            alt={name}
            className="w-full h-full object-cover object-center"
            onError={(e) => {
              e.currentTarget.src = "/placeholder-community.svg";
            }}
          />
        </div>

        <div className="flex flex-row items-start justify-between gap-4 mb-2">
          <div className="flex flex-col gap-1">
            <h1 className="text-2xl font-bold">{name}</h1>
            <p className="text-base mb-4">{description}</p>
          </div>
          <div className="flex items-center gap-2">
            {isModerator && (
              <TooltipProvider>
                <Tooltip>
                  <TooltipTrigger asChild>
                    <Button asChild variant="outline" size="sm">
                      <Link to={`/group/${encodeURIComponent(groupId || '')}/settings`} className="flex items-center gap-2">
                        <Settings className="h-4 w-4" />
                        Manage Group
                      </Link>
                    </Button>
                  </TooltipTrigger>
                  <TooltipContent>
                    {isOwner ? "Owner settings" : "Moderator settings"}
                  </TooltipContent>
                </Tooltip>
              </TooltipProvider>
            )}
          </div>
        </div>
        <div className="flex items-center justify-between mb-3">
          <div className="flex items-center gap-3">
            <GroupNutzapTotal groupId={`34550:${parsedId?.pubkey}:${parsedId?.identifier}`} />
            {user && community && (
              <GroupNutzapButton
                groupId={`34550:${parsedId?.pubkey}:${parsedId?.identifier}`}
                ownerPubkey={community.pubkey}
                variant="outline"
                size="sm"
              />
            )}
          </div>
          {!isModerator && (
            <JoinRequestButton communityId={groupId || ''} isModerator={isModerator} />
          )}
        </div>
      </div>

      <Tabs value={activeTab} onValueChange={setActiveTab} className="w-full">
        <div className="md:flex md:justify-start">
          <TabsList className="mb-4 w-full md:w-auto flex">
            <TabsTrigger value="posts" className="flex-1 md:flex-none">
              <MessageSquare className="h-4 w-4 mr-2" />
              Posts
            </TabsTrigger>

            <TabsTrigger value="members" className="flex-1 md:flex-none">
              <Users className="h-4 w-4 mr-2" />
              Members
            </TabsTrigger>

            <TabsTrigger value="nutzaps">
              <Zap className="h-4 w-4 mr-2" />
              Nutzaps
            </TabsTrigger>
          </TabsList>
        </div>

        <TabsContent value="posts" className="space-y-4">
          {/* Emphasize the create post form if user is logged in */}
          {user && (
            <div className="max-w-3xl mx-auto">
              <CreatePostForm communityId={groupId || ''} />
            </div>
          )}

          {/* Move toggle to top and align to the right for easy access */}
          <div className="flex items-center justify-end mb-4 gap-2 max-w-3xl mx-auto">
            <div className="flex items-center space-x-2">
              <Switch
                id="approved-only"
                checked={showOnlyApproved}
                onCheckedChange={setShowOnlyApproved}
              />
              <Label htmlFor="approved-only" className="flex items-center cursor-pointer text-sm">
                <CheckCircle className="h-3.5 w-3.5 mr-1.5 text-green-500" />
                Show only approved posts
              </Label>
            </div>
          </div>

          {/* Center and limit width for better readability */}
          <div className="max-w-3xl mx-auto">
            <PostList
              communityId={groupId || ''}
              showOnlyApproved={showOnlyApproved}
              onPostCountChange={setCurrentPostCount}
            />
          </div>
        </TabsContent>

        <TabsContent value="nutzaps" className="space-y-4">
          <div className="flex justify-between items-center mb-4">
            <h2 className="text-xl font-semibold">Group Nutzaps</h2>
            {user && community && (
              <GroupNutzapButton
                groupId={`34550:${parsedId?.pubkey}:${parsedId?.identifier}`}
                ownerPubkey={community.pubkey}
              />
            )}
          </div>
          <GroupNutzapList groupId={`34550:${parsedId?.pubkey}:${parsedId?.identifier}`} />
        </TabsContent>


        <TabsContent value="members" className="space-y-4">
          <div className="max-w-3xl mx-auto">
            {isModerator && (
              <div className="mb-6">
                <MemberManagement communityId={groupId || ''} isModerator={isModerator} />
              </div>
            )}

            <div className="grid grid-cols-1 md:grid-cols-2 gap-6">
              <Card>
                <CardHeader>
                  <CardTitle className="text-base flex items-center">
                    <Users className="h-4 w-4 mr-2" />
                    Group Owner & Moderators
                  </CardTitle>
                </CardHeader>
                <CardContent>
                  <div className="space-y-3">
                    {community && <ModeratorItem key={community.pubkey} pubkey={community.pubkey} isCreator />}
                    {moderatorTags
                      .filter(tag => tag[1] !== community?.pubkey)
                      .map((tag) => (
                        <ModeratorItem key={tag[1]} pubkey={tag[1]} />
                      ))}
                  </div>
                </CardContent>
              </Card>

              <ApprovedMembersList communityId={groupId || ''} />
            </div>
          </div>
        </TabsContent>
      </Tabs>
    </div>
  );
}

function ModeratorItem({ pubkey, isCreator = false }: { pubkey: string; isCreator?: boolean }) {
  const author = useAuthor(pubkey);
  const metadata = author.data?.metadata;

  const displayName = metadata?.name || pubkey.slice(0, 8);
  const profileImage = metadata?.picture;

  return (
    <Link to={`/profile/${pubkey}`} className="block hover:bg-muted rounded-md transition-colors">
      <div className="flex items-center space-x-3 p-2">
        <Avatar className="rounded-md">
          <AvatarImage src={profileImage} />
          <AvatarFallback>{displayName.slice(0, 2).toUpperCase()}</AvatarFallback>
        </Avatar>
        <div>
          <p className="font-medium">{displayName}</p>
          {isCreator ? (
            <span className="text-xs bg-purple-100 text-purple-600 rounded-full px-2 py-0.5">
              Group Owner
            </span>
          ) : (
            <span className="text-xs bg-blue-100 text-blue-600 rounded-full px-2 py-0.5">
              Moderator
            </span>
          )}
        </div>
      </div>
    </Link>
  );
}<|MERGE_RESOLUTION|>--- conflicted
+++ resolved
@@ -84,7 +84,6 @@
   // Query for pending replies
   const { data: pendingReplies = [] } = usePendingReplies(groupId || '');
 
-<<<<<<< HEAD
   // Calculate total pending items (posts + replies)
   const totalPendingCount = (pendingPostsCount || 0) + pendingReplies.length;
 
@@ -104,8 +103,6 @@
     }
   }, [hash, reportId, isModerator, totalPendingCount]);
 
-=======
->>>>>>> 6aa27ed4
   const nameTag = community?.tags.find(tag => tag[0] === "name");
   const descriptionTag = community?.tags.find(tag => tag[0] === "description");
   const imageTag = community?.tags.find(tag => tag[0] === "image");
