--- conflicted
+++ resolved
@@ -38,11 +38,8 @@
   const [showOnlyApproved, setShowOnlyApproved] = useState(true);
   const [currentPostCount, setCurrentPostCount] = useState(0);
   const [activeTab, setActiveTab] = useState("posts");
-<<<<<<< HEAD
   const [imageLoading, setImageLoading] = useState(true);
-=======
   const [showQRCode, setShowQRCode] = useState(false);
->>>>>>> ba2ee50a
 
   
   const searchParams = new URLSearchParams(location.search);
@@ -199,7 +196,6 @@
         <div className="flex gap-4">
           <div className="flex-1">
             <div className="h-36 rounded-lg overflow-hidden mb-2 relative">
-<<<<<<< HEAD
               {imageLoading && (
                 <Skeleton className="absolute inset-0 w-full h-full z-10" />
               )}
@@ -213,25 +209,6 @@
                   e.currentTarget.src = "/placeholder-community.svg";
                 }}
               />
-=======
-              {image ? (
-                <img
-                  src={image}
-                  alt={name}
-                  className="w-full h-full object-cover object-center"
-                  onError={(e) => {
-                    e.currentTarget.style.display = "none";
-                    const fallback = e.currentTarget.nextElementSibling as HTMLElement;
-                    if (fallback) fallback.style.display = "flex";
-                  }}
-                />
-              ) : null}
-              <div 
-                className={`w-full h-full bg-primary/10 text-primary font-bold text-4xl flex items-center justify-center ${image ? 'hidden' : 'flex'}`}
-              >
-                {name.charAt(0).toUpperCase()}
-              </div>
->>>>>>> ba2ee50a
             </div>
           </div>
 
