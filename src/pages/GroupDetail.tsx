import { useEffect, useState } from "react";
import { useParams, Link, useLocation } from "react-router-dom";
import { useNostr } from "@/hooks/useNostr";
import { usePendingReplies } from "@/hooks/usePendingReplies";
import { usePendingPostsCount } from "@/hooks/usePendingPostsCount";
import { useOpenReportsCount } from "@/hooks/useOpenReportsCount";
import { usePendingJoinRequests } from "@/hooks/usePendingJoinRequests";
import { useQuery } from "@tanstack/react-query";
import { useCurrentUser } from "@/hooks/useCurrentUser";
import { Button } from "@/components/ui/button";
import { Badge } from "@/components/ui/badge";
import { Tabs, TabsContent, TabsList, TabsTrigger } from "@/components/ui/tabs";
import { Card, CardContent, CardDescription, CardHeader, CardTitle } from "@/components/ui/card";
import { Switch } from "@/components/ui/switch";
import { Label } from "@/components/ui/label";

import { CreatePostForm } from "@/components/groups/CreatePostForm";
import { PostList } from "@/components/groups/PostList";
import { JoinRequestButton } from "@/components/groups/JoinRequestButton";
import { SimpleMembersList } from "@/components/groups/SimpleMembersList";
import { GroupNutzapButton } from "@/components/groups/GroupNutzapButton";
import { GroupNutzapTotal } from "@/components/groups/GroupNutzapTotal";
import { GroupNutzapList } from "@/components/groups/GroupNutzapList";
import { Users, Settings, MessageSquare, CheckCircle, DollarSign, QrCode, FileText } from "lucide-react";
import { parseNostrAddress } from "@/lib/nostr-utils";
import Header from "@/components/ui/Header";
import { QRCodeModal } from "@/components/QRCodeModal";

import { Tooltip, TooltipContent, TooltipProvider, TooltipTrigger } from "@/components/ui/tooltip";
import { Skeleton } from "@/components/ui/skeleton";

export default function GroupDetail() {
  const { groupId } = useParams<{ groupId: string }>();
  const location = useLocation();
  const { nostr } = useNostr();
  const { user } = useCurrentUser();
  const [parsedId, setParsedId] = useState<{ kind: number; pubkey: string; identifier: string } | null>(null);
  const [showOnlyApproved, setShowOnlyApproved] = useState(true);
  const [currentPostCount, setCurrentPostCount] = useState(0);
  const [activeTab, setActiveTab] = useState("posts");
  const [imageLoading, setImageLoading] = useState(true);
  const [showQRCode, setShowQRCode] = useState(false);

  
  const searchParams = new URLSearchParams(location.search);
  const reportId = searchParams.get('reportId');
  const hash = location.hash.replace('#', '');

  useEffect(() => {
    if (groupId) {
      const parsed = parseNostrAddress(decodeURIComponent(groupId));
      if (parsed) {
        setParsedId(parsed);
      }
    }
  }, [groupId]);

  const { data: community, isLoading: isLoadingCommunity } = useQuery({
    queryKey: ["community", parsedId?.pubkey, parsedId?.identifier],
    queryFn: async (c) => {
      if (!parsedId) throw new Error("Invalid community ID");

      const signal = AbortSignal.any([c.signal, AbortSignal.timeout(5000)]);
      const events = await nostr.query([{
        kinds: [34550],
        authors: [parsedId.pubkey],
        "#d": [parsedId.identifier]
      }], { signal });

      if (events.length === 0) throw new Error("Community not found");
      return events[0];
    },
    enabled: !!nostr && !!parsedId,
  });

  const isOwner = user && community && user.pubkey === community.pubkey;
  const isModerator = isOwner || (user && community?.tags
    .filter(tag => tag[0] === "p" && tag[3] === "moderator")
    .some(tag => tag[1] === user.pubkey));

  const { data: pendingPostsCount = 0 } = usePendingPostsCount(groupId || '');
  const { data: pendingReplies = [] } = usePendingReplies(groupId || '');
  const { data: openReportsCount = 0 } = useOpenReportsCount(groupId || '');
  const { pendingRequestsCount = 0 } = usePendingJoinRequests(groupId || '');
  const totalPendingCount = (pendingPostsCount || 0) + pendingReplies.length;

  // Set active tab based on URL hash only
  useEffect(() => {
    // Define valid tab values
    const validTabs = ["posts", "members", "ecash"];
    
    if (hash && validTabs.includes(hash)) {
      setActiveTab(hash);
    } 
    // If the hash references an invalid tab, default to "posts" 
    else if (hash) {
      // Only update if not already on posts tab to avoid unnecessary re-renders
      if (activeTab !== "posts") {
        setActiveTab("posts");
      }
    }
    // Only set these fallbacks on initial mount to avoid constantly resetting
    else if (!activeTab || !validTabs.includes(activeTab)) {
      setActiveTab("posts");
    }
    
    // Deliberately not including activeTab in the dependencies to prevent loops
    // eslint-disable-next-line react-hooks/exhaustive-deps
  }, [hash]);

  // Handle initial load for special cases (reports, pending items) without affecting normal tab operation
  useEffect(() => {
    // Only run once on mount and if hash is not already set
    if (!hash) {
      // For backward compatibility, try to handle old parameters
      if (reportId && isModerator) {
        setActiveTab("posts");
      }
      else if (isModerator && totalPendingCount > 0) {
        setActiveTab("posts");
      }
    }
  // eslint-disable-next-line react-hooks/exhaustive-deps
  }, []);

  const nameTag = community?.tags.find(tag => tag[0] === "name");
  const descriptionTag = community?.tags.find(tag => tag[0] === "description");
  const imageTag = community?.tags.find(tag => tag[0] === "image");
  const guidelinesTag = community?.tags.find(tag => tag[0] === "guidelines");

  const name = nameTag ? nameTag[1] : (parsedId?.identifier || "Unnamed Group");
  const description = descriptionTag ? descriptionTag[1] : "No description available";
  const image = imageTag ? imageTag[1] : undefined;
  const hasGuidelines = guidelinesTag && guidelinesTag[1].trim().length > 0;

  useEffect(() => {
    if (name && name !== "Unnamed Group") {
      document.title = `+chorus - ${name}`;
    } else {
      document.title = "+chorus";
    }
    return () => {
      document.title = "+chorus";
    };
  }, [name]);

  // Reset image loading state when image URL changes
  useEffect(() => {
    setImageLoading(true);
  }, [image]);

  if (isLoadingCommunity || !parsedId) {
    return (
      <div className="container mx-auto py-1 px-3 sm:px-4">
        <Header />
        <h1 className="text-2xl font-bold mb-4">Loading group...</h1>
        
        <div className="relative mb-6 mt-4">
          <div className="flex gap-4">
            <div className="flex-1">
              <Skeleton className="h-40 w-full rounded-lg mb-2" />
            </div>
            <div className="min-w-[140px]">
              <Skeleton className="h-10 w-full rounded-md mb-4" />
              <Skeleton className="h-10 w-full rounded-md" />
            </div>
          </div>
          
          <div className="w-full mt-4">
            <Skeleton className="h-8 w-3/4 rounded-md mb-2" />
            <Skeleton className="h-4 w-full rounded-md mb-1" />
            <Skeleton className="h-4 w-5/6 rounded-md mb-1" />
            <Skeleton className="h-4 w-2/3 rounded-md" />
          </div>
        </div>
      </div>
    );
  }

  if (!community) {
    return (
      <div className="container mx-auto py-1 px-3 sm:px-4">
        <h1 className="text-2xl font-bold mb-4">Group not found</h1>
        <p>The group you're looking for doesn't exist or has been deleted.</p>
        <Button asChild className="mt-2">
          <Link to="/groups">Back to Groups</Link>
        </Button>
      </div>
    );
  }

  return (
    <div className="container mx-auto py-1 px-3 sm:px-4">
      <Header />

      <div className="relative mb-6 mt-4">
        <div className="flex gap-4">
          <div className="flex-1">
<<<<<<< HEAD
            <div className="h-36 rounded-lg overflow-hidden mb-2 relative">
              {image ? (
                <img
                  src={image}
                  alt={name}
                  className="w-full h-full object-cover object-center"
                  onError={(e) => {
                    e.currentTarget.style.display = "none";
                    const fallback = e.currentTarget.nextElementSibling as HTMLElement;
                    if (fallback) fallback.style.display = "flex";
                  }}
                />
              ) : null}
              <div 
                className={`w-full h-full bg-primary/10 text-primary font-bold text-4xl flex items-center justify-center ${image ? 'hidden' : 'flex'}`}
              >
                {name.charAt(0).toUpperCase()}
              </div>
            </div>

            <div className="flex flex-row items-start justify-between gap-4 mb-2">
              <div className="flex flex-col gap-1">
                <div className="flex items-center gap-2">
                  <h1 className="text-2xl font-bold">{name}</h1>
                  <Button
                    variant="outline"
                    size="icon"
                    className="h-8 w-8"
                    onClick={() => setShowQRCode(true)}
                  >
                    <QrCode className="h-4 w-4" />
                  </Button>
                  {hasGuidelines && (
                    <Button
                      variant="outline"
                      size="sm"
                      asChild
                      className="h-8 px-2 text-sm"
                    >
                      <Link to={`/group/${encodeURIComponent(groupId || '')}/guidelines`} className="flex items-center gap-1.5">
                        <FileText className="h-3.5 w-3.5" />
                        <span className="hidden sm:inline">View Guidelines</span>
                        <span className="sm:hidden">Guidelines</span>
                      </Link>
                    </Button>
                  )}
                </div>
              </div>
              <div className="flex items-center gap-2">
                {/* Manage Group button moved to the right column */}
              </div>
=======
            <div className="h-40 rounded-lg overflow-hidden mb-2 relative">
              {imageLoading && (
                <Skeleton className="absolute inset-0 w-full h-full z-10" />
              )}
              <img
                src={image}
                alt={name}
                className="w-full h-full object-cover object-center"
                onLoad={() => setImageLoading(false)}
                onError={(e) => {
                  setImageLoading(false);
                  e.currentTarget.src = "/placeholder-community.svg";
                }}
              />
>>>>>>> e72f0226
            </div>
          </div>

          <div className="flex flex-col min-w-[140px] h-40 space-y-2 justify-between">
            {!isModerator ? (
              <>
<<<<<<< HEAD
                <JoinRequestButton communityId={groupId || ''} isModerator={isModerator} />
=======
                <Button
                  variant="outline"
                  size="default"
                  className="w-full h-8 justify-start pl-3"

                  onClick={() => setShowQRCode(true)}
                >
                  <QrCode className="h-4 w-4 mr-2" />
                  QR Code
                </Button>
                {/* Make JoinRequestButton height consistent */}
                <div className="h-8">
                  <JoinRequestButton communityId={groupId || ''} isModerator={isModerator} />
                </div>
                {/* Add spacer to ensure buttons are distributed evenly */}
>>>>>>> e72f0226
                <div className="flex-1" />
                {/* Ensure consistent height for GroupNutzapTotal */}
                <div className="h-8 flex items-center">
                  <GroupNutzapTotal groupId={`34550:${parsedId?.pubkey}:${parsedId?.identifier}`} />
                </div>
              </>
            ) : (
              <>
<<<<<<< HEAD
=======
                <Button
                  variant="outline"
                  size="default"
                  className="w-full h-8 justify-start pl-3"
                  onClick={() => setShowQRCode(true)}
                >
                  <QrCode className="h-4 w-4 mr-2" />
                  QR Code
                </Button>
>>>>>>> e72f0226
                <TooltipProvider>
                  <Tooltip>
                    <TooltipTrigger asChild>
                      <Button asChild variant="outline" size="default" className="relative h-8 w-full justify-start pl-3">
                        <Link 
                          to={`/group/${encodeURIComponent(groupId || '')}/settings${
                            openReportsCount > 0 ? '?tab=reports' : 
                            pendingRequestsCount > 0 ? '?tab=members' : ''
                          }`} 
                          className="flex items-center gap-2"
                        >
                          <Settings className="h-4 w-4 mr-2" />
                          <span>Manage Group</span>
                          {(openReportsCount > 0 || pendingRequestsCount > 0) && (
                            <Badge 
                              variant="destructive" 
                              className="absolute -top-2 -right-2 h-5 w-5 p-0 flex items-center justify-center text-xs z-10"
                            >
                              {(openReportsCount + pendingRequestsCount) > 99 ? '99+' : (openReportsCount + pendingRequestsCount)}
                            </Badge>
                          )}
                        </Link>
                      </Button>
                    </TooltipTrigger>
                    <TooltipContent>
                      {isOwner ? "Owner settings" : "Moderator settings"}
                      {openReportsCount > 0 && (
                        <div className="text-red-400 text-xs mt-1">
                          {openReportsCount} open report{openReportsCount !== 1 ? 's' : ''}
                        </div>
                      )}
                      {pendingRequestsCount > 0 && (
                        <div className="text-blue-400 text-xs mt-1">
                          {pendingRequestsCount} pending join request{pendingRequestsCount !== 1 ? 's' : ''}
                        </div>
                      )}
                      {(openReportsCount > 0 || pendingRequestsCount > 0) && (
                        <div className="text-xs mt-1 text-muted-foreground">
                          Click to review
                        </div>
                      )}
                    </TooltipContent>
                  </Tooltip>
                </TooltipProvider>
                {/* Ensure consistent height for GroupNutzapButton */}
                <div className="h-8">
                  {user && community && (
                    <GroupNutzapButton
                      groupId={`34550:${parsedId?.pubkey}:${parsedId?.identifier}`}
                      ownerPubkey={community.pubkey}
                      variant="outline"
                      className="w-full h-8"
                    />
                  )}
                </div>
                {/* Ensure consistent height for GroupNutzapTotal */}
                <div className="h-8 flex items-center">
                  <GroupNutzapTotal groupId={`34550:${parsedId?.pubkey}:${parsedId?.identifier}`} />
                </div>
              </>
            )}
          </div>
        </div>
        
<<<<<<< HEAD
        {/* Group description moved outside the grid to span full width */}
        <div className="w-full mt-2">
          <p className="text-sm text-muted-foreground">{description}</p>
=======
        {/* Title and description moved below image and buttons, full width */}
        <div className="w-full mt-4">
          <h1 className="text-2xl font-bold mb-2">{name}</h1>
          {hasGuidelines && (
            <div className="mb-2">
              <Link 
                to={`/group/${encodeURIComponent(groupId || '')}/guidelines`}
                className="text-gray-600 hover:text-gray-800 dark:text-gray-400 dark:hover:text-gray-300 text-sm font-medium inline-flex items-center gap-1"
              >
                <FileText className="h-4 w-4" />
                Community Guidelines
              </Link>
            </div>
          )}
          <p className="text-base text-muted-foreground">{description}</p>
>>>>>>> e72f0226
        </div>
      </div>

      <Tabs value={activeTab} defaultValue="posts" onValueChange={(value) => {
        setActiveTab(value);
        // Update URL hash without full page reload
        window.history.pushState(null, '', `#${value}`);
      }} className="w-full">
        <div className="md:flex md:justify-start">
          <TabsList className="mb-4 w-full md:w-auto grid grid-cols-3 gap-0">
            <TabsTrigger value="posts" className="flex items-center justify-center">
              <MessageSquare className="h-4 w-4 mr-2" />
              Posts
            </TabsTrigger>

            <TabsTrigger value="members" className="flex items-center justify-center">
              <Users className="h-4 w-4 mr-2" />
              Members
            </TabsTrigger>

            <TabsTrigger value="ecash" className="flex items-center justify-center">
              <DollarSign className="h-4 w-4 mr-2" />
              Send eCash
            </TabsTrigger>
          </TabsList>
        </div>

        <TabsContent value="posts" className="space-y-4">
          {user && (
            <div className="max-w-3xl mx-auto">
              <CreatePostForm communityId={groupId || ''} />
            </div>
          )}

          <div className="flex items-center justify-end mb-4 gap-2 max-w-3xl mx-auto">
            <div className="flex items-center space-x-2">
              <Switch
                id="approved-only"
                checked={showOnlyApproved}
                onCheckedChange={setShowOnlyApproved}
              />
              <Label htmlFor="approved-only" className="flex items-center cursor-pointer text-sm">
                <CheckCircle className="h-3.5 w-3.5 mr-1.5 text-green-500" />
                Show only approved posts
              </Label>
            </div>
          </div>

          <div className="max-w-3xl mx-auto">
            <PostList
              communityId={groupId || ''}
              showOnlyApproved={showOnlyApproved}
              onPostCountChange={setCurrentPostCount}
            />
          </div>
        </TabsContent>

        <TabsContent value="ecash" className="space-y-4">
          <div className="flex justify-between items-center mb-4">
            <h2 className="text-xl font-semibold">Group eCash</h2>
            {user && community && (
              <GroupNutzapButton
                groupId={`34550:${parsedId?.pubkey}:${parsedId?.identifier}`}
                ownerPubkey={community.pubkey}
              />
            )}
          </div>
          <GroupNutzapList groupId={`34550:${parsedId?.pubkey}:${parsedId?.identifier}`} />
        </TabsContent>

        <TabsContent value="members" className="space-y-4">
          <div className="max-w-3xl mx-auto">
            <SimpleMembersList communityId={groupId || ''} />
          </div>
        </TabsContent>
      </Tabs>

      {/* QR Code Modal */}
      <QRCodeModal
        isOpen={showQRCode}
        onClose={() => setShowQRCode(false)}
        profileUrl={`${window.location.origin}/group/${encodeURIComponent(groupId || '')}`}
        displayName={name}
      />
    </div>
  );
}
<|MERGE_RESOLUTION|>--- conflicted
+++ resolved
@@ -41,7 +41,7 @@
   const [imageLoading, setImageLoading] = useState(true);
   const [showQRCode, setShowQRCode] = useState(false);
 
-  
+
   const searchParams = new URLSearchParams(location.search);
   const reportId = searchParams.get('reportId');
   const hash = location.hash.replace('#', '');
@@ -88,11 +88,11 @@
   useEffect(() => {
     // Define valid tab values
     const validTabs = ["posts", "members", "ecash"];
-    
+
     if (hash && validTabs.includes(hash)) {
       setActiveTab(hash);
-    } 
-    // If the hash references an invalid tab, default to "posts" 
+    }
+    // If the hash references an invalid tab, default to "posts"
     else if (hash) {
       // Only update if not already on posts tab to avoid unnecessary re-renders
       if (activeTab !== "posts") {
@@ -103,7 +103,7 @@
     else if (!activeTab || !validTabs.includes(activeTab)) {
       setActiveTab("posts");
     }
-    
+
     // Deliberately not including activeTab in the dependencies to prevent loops
     // eslint-disable-next-line react-hooks/exhaustive-deps
   }, [hash]);
@@ -154,7 +154,7 @@
       <div className="container mx-auto py-1 px-3 sm:px-4">
         <Header />
         <h1 className="text-2xl font-bold mb-4">Loading group...</h1>
-        
+
         <div className="relative mb-6 mt-4">
           <div className="flex gap-4">
             <div className="flex-1">
@@ -165,7 +165,7 @@
               <Skeleton className="h-10 w-full rounded-md" />
             </div>
           </div>
-          
+
           <div className="w-full mt-4">
             <Skeleton className="h-8 w-3/4 rounded-md mb-2" />
             <Skeleton className="h-4 w-full rounded-md mb-1" />
@@ -196,59 +196,6 @@
       <div className="relative mb-6 mt-4">
         <div className="flex gap-4">
           <div className="flex-1">
-<<<<<<< HEAD
-            <div className="h-36 rounded-lg overflow-hidden mb-2 relative">
-              {image ? (
-                <img
-                  src={image}
-                  alt={name}
-                  className="w-full h-full object-cover object-center"
-                  onError={(e) => {
-                    e.currentTarget.style.display = "none";
-                    const fallback = e.currentTarget.nextElementSibling as HTMLElement;
-                    if (fallback) fallback.style.display = "flex";
-                  }}
-                />
-              ) : null}
-              <div 
-                className={`w-full h-full bg-primary/10 text-primary font-bold text-4xl flex items-center justify-center ${image ? 'hidden' : 'flex'}`}
-              >
-                {name.charAt(0).toUpperCase()}
-              </div>
-            </div>
-
-            <div className="flex flex-row items-start justify-between gap-4 mb-2">
-              <div className="flex flex-col gap-1">
-                <div className="flex items-center gap-2">
-                  <h1 className="text-2xl font-bold">{name}</h1>
-                  <Button
-                    variant="outline"
-                    size="icon"
-                    className="h-8 w-8"
-                    onClick={() => setShowQRCode(true)}
-                  >
-                    <QrCode className="h-4 w-4" />
-                  </Button>
-                  {hasGuidelines && (
-                    <Button
-                      variant="outline"
-                      size="sm"
-                      asChild
-                      className="h-8 px-2 text-sm"
-                    >
-                      <Link to={`/group/${encodeURIComponent(groupId || '')}/guidelines`} className="flex items-center gap-1.5">
-                        <FileText className="h-3.5 w-3.5" />
-                        <span className="hidden sm:inline">View Guidelines</span>
-                        <span className="sm:hidden">Guidelines</span>
-                      </Link>
-                    </Button>
-                  )}
-                </div>
-              </div>
-              <div className="flex items-center gap-2">
-                {/* Manage Group button moved to the right column */}
-              </div>
-=======
             <div className="h-40 rounded-lg overflow-hidden mb-2 relative">
               {imageLoading && (
                 <Skeleton className="absolute inset-0 w-full h-full z-10" />
@@ -263,32 +210,16 @@
                   e.currentTarget.src = "/placeholder-community.svg";
                 }}
               />
->>>>>>> e72f0226
             </div>
           </div>
 
           <div className="flex flex-col min-w-[140px] h-40 space-y-2 justify-between">
             {!isModerator ? (
               <>
-<<<<<<< HEAD
-                <JoinRequestButton communityId={groupId || ''} isModerator={isModerator} />
-=======
-                <Button
-                  variant="outline"
-                  size="default"
-                  className="w-full h-8 justify-start pl-3"
-
-                  onClick={() => setShowQRCode(true)}
-                >
-                  <QrCode className="h-4 w-4 mr-2" />
-                  QR Code
-                </Button>
-                {/* Make JoinRequestButton height consistent */}
                 <div className="h-8">
                   <JoinRequestButton communityId={groupId || ''} isModerator={isModerator} />
                 </div>
                 {/* Add spacer to ensure buttons are distributed evenly */}
->>>>>>> e72f0226
                 <div className="flex-1" />
                 {/* Ensure consistent height for GroupNutzapTotal */}
                 <div className="h-8 flex items-center">
@@ -297,8 +228,6 @@
               </>
             ) : (
               <>
-<<<<<<< HEAD
-=======
                 <Button
                   variant="outline"
                   size="default"
@@ -308,23 +237,22 @@
                   <QrCode className="h-4 w-4 mr-2" />
                   QR Code
                 </Button>
->>>>>>> e72f0226
                 <TooltipProvider>
                   <Tooltip>
                     <TooltipTrigger asChild>
                       <Button asChild variant="outline" size="default" className="relative h-8 w-full justify-start pl-3">
-                        <Link 
+                        <Link
                           to={`/group/${encodeURIComponent(groupId || '')}/settings${
-                            openReportsCount > 0 ? '?tab=reports' : 
+                            openReportsCount > 0 ? '?tab=reports' :
                             pendingRequestsCount > 0 ? '?tab=members' : ''
-                          }`} 
+                          }`}
                           className="flex items-center gap-2"
                         >
                           <Settings className="h-4 w-4 mr-2" />
                           <span>Manage Group</span>
                           {(openReportsCount > 0 || pendingRequestsCount > 0) && (
-                            <Badge 
-                              variant="destructive" 
+                            <Badge
+                              variant="destructive"
                               className="absolute -top-2 -right-2 h-5 w-5 p-0 flex items-center justify-center text-xs z-10"
                             >
                               {(openReportsCount + pendingRequestsCount) > 99 ? '99+' : (openReportsCount + pendingRequestsCount)}
@@ -372,18 +300,20 @@
             )}
           </div>
         </div>
-        
-<<<<<<< HEAD
-        {/* Group description moved outside the grid to span full width */}
-        <div className="w-full mt-2">
-          <p className="text-sm text-muted-foreground">{description}</p>
-=======
-        {/* Title and description moved below image and buttons, full width */}
+
         <div className="w-full mt-4">
           <h1 className="text-2xl font-bold mb-2">{name}</h1>
+          <Button
+            variant="outline"
+            size="icon"
+            className="h-8 w-8"
+            onClick={() => setShowQRCode(true)}
+          >
+            <QrCode className="h-4 w-4" />
+          </Button>
           {hasGuidelines && (
             <div className="mb-2">
-              <Link 
+              <Link
                 to={`/group/${encodeURIComponent(groupId || '')}/guidelines`}
                 className="text-gray-600 hover:text-gray-800 dark:text-gray-400 dark:hover:text-gray-300 text-sm font-medium inline-flex items-center gap-1"
               >
@@ -392,8 +322,7 @@
               </Link>
             </div>
           )}
-          <p className="text-base text-muted-foreground">{description}</p>
->>>>>>> e72f0226
+          <p className="text-sm text-muted-foreground">{description}</p>
         </div>
       </div>
 
