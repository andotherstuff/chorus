import { useEffect, useState } from "react";
import { useParams, Link, useLocation } from "react-router-dom";
import { useNostr } from "@/hooks/useNostr";
import { usePendingReplies } from "@/hooks/usePendingReplies";
import { usePendingPostsCount } from "@/hooks/usePendingPostsCount";
import { useOpenReportsCount } from "@/hooks/useOpenReportsCount";
import { usePendingJoinRequests } from "@/hooks/usePendingJoinRequests";
import { useQuery } from "@tanstack/react-query";
import { useCurrentUser } from "@/hooks/useCurrentUser";
import { Button } from "@/components/ui/button";
import { Badge } from "@/components/ui/badge";
import { Tabs, TabsContent, TabsList, TabsTrigger } from "@/components/ui/tabs";
import { Card, CardContent, CardDescription, CardHeader, CardTitle } from "@/components/ui/card";
import { Switch } from "@/components/ui/switch";
import { Label } from "@/components/ui/label";

import { CreatePostForm } from "@/components/groups/CreatePostForm";
import { PostList } from "@/components/groups/PostList";
import { JoinRequestButton } from "@/components/groups/JoinRequestButton";
import { SimpleMembersList } from "@/components/groups/SimpleMembersList";
import { GroupNutzapButton } from "@/components/groups/GroupNutzapButton";
import { GroupNutzapTotal } from "@/components/groups/GroupNutzapTotal";
import { GroupNutzapList } from "@/components/groups/GroupNutzapList";
import { Users, Settings, MessageSquare, CheckCircle, DollarSign } from "lucide-react";
import { parseNostrAddress } from "@/lib/nostr-utils";
import Header from "@/components/ui/Header";

import { Tooltip, TooltipContent, TooltipProvider, TooltipTrigger } from "@/components/ui/tooltip";

export default function GroupDetail() {
  const { groupId } = useParams<{ groupId: string }>();
  const location = useLocation();
  const { nostr } = useNostr();
  const { user } = useCurrentUser();
  const [parsedId, setParsedId] = useState<{ kind: number; pubkey: string; identifier: string } | null>(null);
  const [showOnlyApproved, setShowOnlyApproved] = useState(true);
  const [currentPostCount, setCurrentPostCount] = useState(0);
  const [activeTab, setActiveTab] = useState("posts");

  
  const searchParams = new URLSearchParams(location.search);
  const reportId = searchParams.get('reportId');
  const hash = location.hash.replace('#', '');

  useEffect(() => {
    if (groupId) {
      const parsed = parseNostrAddress(decodeURIComponent(groupId));
      if (parsed) {
        setParsedId(parsed);
      }
    }
  }, [groupId]);

  const { data: community, isLoading: isLoadingCommunity } = useQuery({
    queryKey: ["community", parsedId?.pubkey, parsedId?.identifier],
    queryFn: async (c) => {
      if (!parsedId) throw new Error("Invalid community ID");

      const signal = AbortSignal.any([c.signal, AbortSignal.timeout(5000)]);
      const events = await nostr.query([{
        kinds: [34550],
        authors: [parsedId.pubkey],
        "#d": [parsedId.identifier]
      }], { signal });

      if (events.length === 0) throw new Error("Community not found");
      return events[0];
    },
    enabled: !!nostr && !!parsedId,
  });

  const isOwner = user && community && user.pubkey === community.pubkey;
  const isModerator = isOwner || (user && community?.tags
    .filter(tag => tag[0] === "p" && tag[3] === "moderator")
    .some(tag => tag[1] === user.pubkey));

  const { data: pendingPostsCount = 0 } = usePendingPostsCount(groupId || '');
  const { data: pendingReplies = [] } = usePendingReplies(groupId || '');
  const { data: openReportsCount = 0 } = useOpenReportsCount(groupId || '');
  const { pendingRequestsCount = 0 } = usePendingJoinRequests(groupId || '');
  const totalPendingCount = (pendingPostsCount || 0) + pendingReplies.length;

  // Set active tab based on URL hash only
  useEffect(() => {
    // Define valid tab values
    const validTabs = ["posts", "members", "ecash"];
    
    if (hash && validTabs.includes(hash)) {
      setActiveTab(hash);
    } 
    // If the hash references an invalid tab, default to "posts" 
    else if (hash) {
      // Only update if not already on posts tab to avoid unnecessary re-renders
      if (activeTab !== "posts") {
        setActiveTab("posts");
      }
    }
    // Only set these fallbacks on initial mount to avoid constantly resetting
    else if (!activeTab || !validTabs.includes(activeTab)) {
      setActiveTab("posts");
    }
    
    // Deliberately not including activeTab in the dependencies to prevent loops
    // eslint-disable-next-line react-hooks/exhaustive-deps
  }, [hash]);

  // Handle initial load for special cases (reports, pending items) without affecting normal tab operation
  useEffect(() => {
    // Only run once on mount and if hash is not already set
    if (!hash) {
      // For backward compatibility, try to handle old parameters
      if (reportId && isModerator) {
        setActiveTab("posts");
      }
      else if (isModerator && totalPendingCount > 0) {
        setActiveTab("posts");
      }
    }
  // eslint-disable-next-line react-hooks/exhaustive-deps
  }, []);

  const nameTag = community?.tags.find(tag => tag[0] === "name");
  const descriptionTag = community?.tags.find(tag => tag[0] === "description");
  const imageTag = community?.tags.find(tag => tag[0] === "image");


  const name = nameTag ? nameTag[1] : (parsedId?.identifier || "Unnamed Group");
  const description = descriptionTag ? descriptionTag[1] : "No description available";
  const image = imageTag ? imageTag[1] : "/placeholder-community.svg";

  useEffect(() => {
    if (name && name !== "Unnamed Group") {
      document.title = `+chorus - ${name}`;
    } else {
      document.title = "+chorus";
    }
    return () => {
      document.title = "+chorus";
    };
  }, [name]);

  if (isLoadingCommunity || !parsedId) {
    return (
      <div className="container mx-auto py-1 px-3 sm:px-4">
        <Header />
        <h1 className="text-2xl font-bold mb-4">Loading group...</h1>
      </div>
    );
  }

  if (!community) {
    return (
      <div className="container mx-auto py-1 px-3 sm:px-4">
        <h1 className="text-2xl font-bold mb-4">Group not found</h1>
        <p>The group you're looking for doesn't exist or has been deleted.</p>
        <Button asChild className="mt-2">
          <Link to="/groups">Back to Groups</Link>
        </Button>
      </div>
    );
  }

  return (
    <div className="container mx-auto py-1 px-3 sm:px-4">
      <Header />

      <div className="relative mb-6 mt-4">
        <div className="flex gap-4">
          <div className="flex-1">
            <div className="h-36 rounded-lg overflow-hidden mb-2 relative">
              <img
                src={image}
                alt={name}
                className="w-full h-full object-cover object-center"
                onError={(e) => {
                  e.currentTarget.src = "/placeholder-community.svg";
                }}
              />
            </div>

            <div className="flex flex-row items-start justify-between gap-4 mb-2">
              <div className="flex flex-col gap-1">
                <h1 className="text-2xl font-bold">{name}</h1>
              </div>
              <div className="flex items-center gap-2">
                {/* Manage Group button moved to the right column */}
              </div>
            </div>
          </div>

          <div className="flex flex-col gap-2 min-w-[140px] py-2">
            {!isModerator ? (
              <JoinRequestButton communityId={groupId || ''} isModerator={isModerator} />
            ) : (
              <TooltipProvider>
                <Tooltip>
                  <TooltipTrigger asChild>
                    <Button asChild variant="outline" size="sm" className="relative justify-start">
                      <Link 
                        to={`/group/${encodeURIComponent(groupId || '')}/settings${
                          openReportsCount > 0 ? '?tab=reports' : 
                          pendingRequestsCount > 0 ? '?tab=members' : ''
                        }`} 
                        className="flex items-center gap-2"
                      >
                        <Settings className="h-4 w-4" />
                        <span>Manage Group</span>
                        {(openReportsCount > 0 || pendingRequestsCount > 0) && (
                          <Badge 
                            variant="destructive" 
                            className="absolute -top-2 -right-2 h-5 w-5 p-0 flex items-center justify-center text-xs z-10"
                          >
                            {(openReportsCount + pendingRequestsCount) > 99 ? '99+' : (openReportsCount + pendingRequestsCount)}
                          </Badge>
                        )}
                      </Link>
                    </Button>
                  </TooltipTrigger>
                  <TooltipContent>
                    {isOwner ? "Owner settings" : "Moderator settings"}
                    {openReportsCount > 0 && (
                      <div className="text-red-400 text-xs mt-1">
                        {openReportsCount} open report{openReportsCount !== 1 ? 's' : ''}
                      </div>
                    )}
                    {pendingRequestsCount > 0 && (
                      <div className="text-blue-400 text-xs mt-1">
                        {pendingRequestsCount} pending join request{pendingRequestsCount !== 1 ? 's' : ''}
                      </div>
                    )}
                    {(openReportsCount > 0 || pendingRequestsCount > 0) && (
                      <div className="text-xs mt-1 text-muted-foreground">
                        Click to review
                      </div>
                    )}
                  </TooltipContent>
                </Tooltip>
              </TooltipProvider>
            )}
            {user && community && (
              <GroupNutzapButton
                groupId={`34550:${parsedId?.pubkey}:${parsedId?.identifier}`}
                ownerPubkey={community.pubkey}
                variant="outline"
              />
            )}
            <div className="flex justify-center">
              <GroupNutzapTotal groupId={`34550:${parsedId?.pubkey}:${parsedId?.identifier}`} />
            </div>
          </div>
        </div>
        
        {/* Group description moved outside the grid to span full width */}
        <div className="w-full mt-2">
          <p className="text-base text-muted-foreground">{description}</p>
        </div>
      </div>

      <Tabs value={activeTab} defaultValue="posts" onValueChange={(value) => {
        setActiveTab(value);
        // Update URL hash without full page reload
        window.history.pushState(null, '', `#${value}`);
      }} className="w-full">
<<<<<<< HEAD
        <div className="md:flex md:justify-start">
          <TabsList className="mb-4 w-full md:w-auto grid grid-cols-3 gap-0">
            <TabsTrigger value="posts" className="flex items-center justify-center">
=======
        <div className="flex justify-center">
          <TabsList className="mb-4 w-full md:w-auto flex">
            <TabsTrigger value="posts" className="flex-1 md:flex-none">
>>>>>>> 2a65b430
              <MessageSquare className="h-4 w-4 mr-2" />
              Posts
            </TabsTrigger>

            <TabsTrigger value="members" className="flex items-center justify-center">
              <Users className="h-4 w-4 mr-2" />
              Members
            </TabsTrigger>

<<<<<<< HEAD
            <TabsTrigger value="ecash" className="flex items-center justify-center">
=======
            <TabsTrigger value="ecash" className="flex-1 md:flex-none">
>>>>>>> 2a65b430
              <DollarSign className="h-4 w-4 mr-2" />
              Send eCash
            </TabsTrigger>
          </TabsList>
        </div>

        <TabsContent value="posts" className="space-y-4">
          {user && (
            <div className="max-w-3xl mx-auto">
              <CreatePostForm communityId={groupId || ''} />
            </div>
          )}

          <div className="flex items-center justify-end mb-4 gap-2 max-w-3xl mx-auto">
            <div className="flex items-center space-x-2">
              <Switch
                id="approved-only"
                checked={showOnlyApproved}
                onCheckedChange={setShowOnlyApproved}
              />
              <Label htmlFor="approved-only" className="flex items-center cursor-pointer text-sm">
                <CheckCircle className="h-3.5 w-3.5 mr-1.5 text-green-500" />
                Show only approved posts
              </Label>
            </div>
          </div>

          <div className="max-w-3xl mx-auto">
            <PostList
              communityId={groupId || ''}
              showOnlyApproved={showOnlyApproved}
              onPostCountChange={setCurrentPostCount}
            />
          </div>
        </TabsContent>

        <TabsContent value="ecash" className="space-y-4">
          <div className="flex justify-between items-center mb-4">
            <h2 className="text-xl font-semibold">Group eCash</h2>
            {user && community && (
              <GroupNutzapButton
                groupId={`34550:${parsedId?.pubkey}:${parsedId?.identifier}`}
                ownerPubkey={community.pubkey}
              />
            )}
          </div>
          <GroupNutzapList groupId={`34550:${parsedId?.pubkey}:${parsedId?.identifier}`} />
        </TabsContent>

        <TabsContent value="members" className="space-y-4">
          <div className="max-w-3xl mx-auto">
            <SimpleMembersList communityId={groupId || ''} />
          </div>
        </TabsContent>
      </Tabs>
    </div>
  );
}
<|MERGE_RESOLUTION|>--- conflicted
+++ resolved
@@ -261,15 +261,9 @@
         // Update URL hash without full page reload
         window.history.pushState(null, '', `#${value}`);
       }} className="w-full">
-<<<<<<< HEAD
         <div className="md:flex md:justify-start">
           <TabsList className="mb-4 w-full md:w-auto grid grid-cols-3 gap-0">
             <TabsTrigger value="posts" className="flex items-center justify-center">
-=======
-        <div className="flex justify-center">
-          <TabsList className="mb-4 w-full md:w-auto flex">
-            <TabsTrigger value="posts" className="flex-1 md:flex-none">
->>>>>>> 2a65b430
               <MessageSquare className="h-4 w-4 mr-2" />
               Posts
             </TabsTrigger>
@@ -279,11 +273,7 @@
               Members
             </TabsTrigger>
 
-<<<<<<< HEAD
             <TabsTrigger value="ecash" className="flex items-center justify-center">
-=======
-            <TabsTrigger value="ecash" className="flex-1 md:flex-none">
->>>>>>> 2a65b430
               <DollarSign className="h-4 w-4 mr-2" />
               Send eCash
             </TabsTrigger>
