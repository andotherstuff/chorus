import { useState, useEffect } from "react";
import { useParams, Link, useNavigate, useLocation } from "react-router-dom";
import { useNostr } from "@/hooks/useNostr";
import { useNostrPublish } from "@/hooks/useNostrPublish";
import { useCurrentUser } from "@/hooks/useCurrentUser";
import { useQuery } from "@tanstack/react-query";
import { Card, CardContent, CardDescription, CardFooter, CardHeader, CardTitle } from "@/components/ui/card";
import { Input } from "@/components/ui/input";
import { Textarea } from "@/components/ui/textarea";
import { Button } from "@/components/ui/button";
import { Label } from "@/components/ui/label";
import { Tabs, TabsContent } from "@/components/ui/tabs";
import { Select, SelectContent, SelectItem, SelectTrigger, SelectValue } from "@/components/ui/select";
import { Avatar, AvatarFallback, AvatarImage } from "@/components/ui/avatar";
import { Skeleton } from "@/components/ui/skeleton";
import { useAuthor } from "@/hooks/useAuthor";
import { toast } from "sonner";
import { ArrowLeft, Save, UserPlus, Users, Shield, Trash2, FileWarning } from "lucide-react";
import { parseNostrAddress } from "@/lib/nostr-utils";
import type { NostrEvent } from "@nostrify/nostrify";
import Header from "@/components/ui/Header";
import { ReportsList } from "@/components/groups/ReportsList";
import { MemberManagement } from "@/components/groups/MemberManagement";


export default function GroupSettings() {
  const { groupId } = useParams<{ groupId: string }>();
  const location = useLocation();
  const { nostr } = useNostr();
  const { user } = useCurrentUser();
  const { mutateAsync: publishEvent } = useNostrPublish();
  const navigate = useNavigate();
  const [parsedId, setParsedId] = useState<{ kind: number; pubkey: string; identifier: string } | null>(null);
  
  // Get the tab parameter from URL
  const searchParams = new URLSearchParams(location.search);
  const tabParam = searchParams.get('tab');
  const [activeTab, setActiveTab] = useState(
    tabParam === 'reports' ? 'reports' : 
    tabParam === 'members' ? 'members' : 
    'general'
  );
  
  // Update active tab when URL parameters change
  useEffect(() => {
    const newTabParam = new URLSearchParams(location.search).get('tab');
    if (newTabParam === 'reports') {
      setActiveTab('reports');
    } else if (newTabParam === 'members') {
      setActiveTab('members');
    } else if (!newTabParam) {
      setActiveTab('general');
    }
  }, [location.search]);

  // Form state
  const [name, setName] = useState("");
  const [description, setDescription] = useState("");
  const [imageUrl, setImageUrl] = useState("");
  const [communityGuidelines, setCommunityGuidelines] = useState("");
  const [moderators, setModerators] = useState<string[]>([]);

  useEffect(() => {
    if (groupId) {
      const parsed = parseNostrAddress(decodeURIComponent(groupId));
      if (parsed) {
        setParsedId(parsed);
      }
    }
  }, [groupId]);

  // Query for community details
  const { data: community, isLoading: isLoadingCommunity } = useQuery<NostrEvent>({
    queryKey: ["community-settings", parsedId?.pubkey, parsedId?.identifier],
    queryFn: async (c) => {
      if (!parsedId) throw new Error("Invalid community ID");

      const signal = AbortSignal.any([c.signal, AbortSignal.timeout(5000)]);
      const events = await nostr.query([{
        kinds: [34550],
        authors: [parsedId.pubkey],
        "#d": [parsedId.identifier]
      }], { signal });

      if (events.length === 0) throw new Error("Community not found"); // Internal error message
      return events[0];
    },
    enabled: !!nostr && !!parsedId
  });

  // Query for approved members
  const { data: approvedMembersEvents, isLoading: isLoadingMembers } = useQuery({
    queryKey: ["approved-members-settings", groupId],
    queryFn: async (c) => {
      const signal = AbortSignal.any([c.signal, AbortSignal.timeout(5000)]);

      const events = await nostr.query([{
        kinds: [14550],
        "#a": [groupId || ""],
        limit: 50,
      }], { signal });

      return events;
    },
    enabled: !!nostr && !!groupId,
  });

  // Handle community data changes
  useEffect(() => {
    if (community) {
      // Initialize form with current values
      const communityEvent = community as NostrEvent;
      const nameTag = communityEvent.tags.find(tag => tag[0] === "name");
      const descriptionTag = communityEvent.tags.find(tag => tag[0] === "description");
      const imageTag = communityEvent.tags.find(tag => tag[0] === "image");
      const guidelinesTag = communityEvent.tags.find(tag => tag[0] === "guidelines");

      const modTags = communityEvent.tags.filter(tag =>
        tag[0] === "p" && (
          (tag.length > 3 && tag[3] === "moderator") ||
          (communityEvent.kind === 34550)
        )
      );

      setName(nameTag ? nameTag[1] : "");
      setDescription(descriptionTag ? descriptionTag[1] : "");
      setImageUrl(imageTag ? imageTag[1] : "");
      setCommunityGuidelines(guidelinesTag ? guidelinesTag[1] : "");

      const modPubkeys = modTags.map(tag => tag[1]);

      if (!modPubkeys.includes(communityEvent.pubkey)) {
        modPubkeys.push(communityEvent.pubkey);
      }

      const uniqueModPubkeys = [...new Set(modPubkeys)];

      setModerators(uniqueModPubkeys);
    }
  }, [community]);

  const approvedMembers = approvedMembersEvents?.flatMap(event =>
    event.tags.filter(tag => tag[0] === "p").map(tag => tag[1])
  ) || [];

  const uniqueApprovedMembers = [...new Set(approvedMembers)];

  const isModerator = user && moderators.includes(user.pubkey);
  const isOwner = Boolean(user && community && user.pubkey === (community as NostrEvent).pubkey);

  console.log("Current user pubkey:", user?.pubkey);
  console.log("Community creator pubkey:", community?.pubkey);
  console.log("Is owner:", isOwner);

  const handleSubmit = async (e: React.FormEvent) => {
    e.preventDefault();

    if (!user) {
      toast.error("You must be logged in to update group settings");
      return;
    }

    if (!parsedId) {
      toast.error("Invalid group ID");
      return;
    }

    const communityEvent = community as NostrEvent;
    const originalModPubkeys = communityEvent.tags
      .filter(tag => tag[0] === "p")
      .map(tag => tag[1]);

    const moderatorsChanged = moderators.some(mod => !originalModPubkeys.includes(mod)) ||
                             originalModPubkeys.some(mod => !moderators.includes(mod));

    if (moderatorsChanged && !isOwner) {
      toast.error("Only the group owner can add or remove moderators");
      return;
    }

    if (!isModerator && !isOwner) {
      toast.error("You must be a moderator or the group owner to update group settings");
      return;
    }

    try {
      // Create a new tags array with only unique tag types
      const tags: string[][] = [];

      // Always include identifier
      tags.push(["d", parsedId.identifier]);

      // Add form values
      tags.push(["name", name]);
      tags.push(["description", description]);

      // Only add guidelines if there's content
      if (communityGuidelines) {
        tags.push(["guidelines", communityGuidelines]);
      }

      // Handle image separately to preserve dimensions if they exist
      if (imageUrl) {
        const originalImageTag = communityEvent.tags.find(tag => tag[0] === "image");
        if (originalImageTag && originalImageTag.length > 2) {
          tags.push(["image", imageUrl, originalImageTag[2]]);
        } else {
          tags.push(["image", imageUrl]);
        }
      }

      // Preserve other tag types (except for name, description, guidelines, d, image, and p)
      const preservedTagTypes = ["name", "description", "guidelines", "d", "image", "p"];
      for (const tag of communityEvent?.tags || []) {
        if (!preservedTagTypes.includes(tag[0])) {
          tags.push([...tag]);
        }
      }

      // Add moderators
      const allModerators = [...new Set([...moderators, communityEvent.pubkey])];

      for (const mod of allModerators) {
        const originalModTag = communityEvent.tags.find(tag =>
          tag[0] === "p" && tag[1] === mod
        );

        if (originalModTag && originalModTag.length > 2 && originalModTag[2]) {
          tags.push(["p", mod, originalModTag[2], "moderator"]);
        } else {
          tags.push(["p", mod, "", "moderator"]);
        }
      }

      await publishEvent({
        kind: 34550,
        tags,
        content: "",
      });

      toast.success("Group settings updated successfully!");
      navigate(`/group/${encodeURIComponent(groupId || "")}`);
    } catch (error) {
      console.error("Error updating community settings:", error);
      toast.error("Failed to update group settings. Please try again.");
    }
  };

  const handleAddModerator = async (pubkey: string) => {
    if (!isOwner) {
      toast.error("Only the group owner can add moderators");
      return;
    }

    if (!moderators.includes(pubkey)) {
      try {
        const updatedModerators = [...moderators, pubkey];
        const communityEvent = community as NostrEvent;

        // Create a new tags array with only unique tag types
        const tags: string[][] = [];

        // Always include identifier
        if (parsedId) {
          tags.push(["d", parsedId.identifier]);
        }

        // Preserve existing tags except for p and d tags
        const tagTypesToExclude = ["p", "d"];
        for (const tag of communityEvent?.tags || []) {
          if (!tagTypesToExclude.includes(tag[0])) {
            // Only add this tag if we haven't already added a tag of this type
            if (!tags.some(existingTag => existingTag[0] === tag[0])) {
              tags.push([...tag]);
            }
          }
        }

        // Add all moderators including the new one
        const uniqueModPubkeys = [...new Set(updatedModerators)];
        for (const mod of uniqueModPubkeys) {
          const originalModTag = communityEvent?.tags.find(tag =>
            tag[0] === "p" && tag[1] === mod
          );
          if (originalModTag && originalModTag.length > 2 && originalModTag[2]) {
            tags.push(["p", mod, originalModTag[2], "moderator"]);
          } else {
            tags.push(["p", mod, "", "moderator"]);
          }
        }

        await publishEvent({
          kind: 34550,
          tags,
          content: "",
        });

        setModerators(uniqueModPubkeys);
        toast.success("Moderator added successfully!");
      } catch (error) {
        console.error("Error adding moderator:", error);
        toast.error("Failed to add moderator. Please try again.");
      }
    } else {
      toast.info("This user is already a moderator.");
    }
  };

  const handleRemoveModerator = async (pubkey: string) => {
    if (!isOwner) {
      toast.error("Only the group owner can remove moderators");
      return;
    }
    const communityEvent = community as NostrEvent;
    if (community && communityEvent.pubkey === pubkey) {
      toast.error("Cannot remove the group owner");
      return;
    }
    try {
      // Create a new tags array with only unique tag types
      const tags: string[][] = [];

      // Always include identifier
      if (parsedId) {
        tags.push(["d", parsedId.identifier]);
      }

      // Track which tag types we've already added
      const addedTagTypes = new Set(["d"]);

      // Add all tags except the moderator to be removed
      for (const tag of communityEvent.tags) {
        // Skip the moderator we're removing
        if (tag[0] === "p" && tag[1] === pubkey) {
          continue;
        }

        // Skip duplicate tag types
        if (addedTagTypes.has(tag[0])) {
          continue;
        }

        // Add the tag and mark type as added
        tags.push([...tag]);
        addedTagTypes.add(tag[0]);
      }

      console.log(`Removing moderator: ${pubkey}`);
      console.log("Updated tags:", tags);
      await publishEvent({
        kind: 34550,
        tags,
        content: "",
      });
      setModerators(moderators.filter(mod => mod !== pubkey));
      toast.success("Moderator removed successfully!");
    } catch (error) {
      console.error("Error removing moderator:", error);
      toast.error("Failed to remove moderator. Please try again.");
    }
  };

  if (isLoadingCommunity) {
    return (
      <div className="container mx-auto py-1 px-3 sm:px-4">
        <Header />
        <h1 className="text-2xl font-bold mb-4">Loading group settings...</h1>
      </div>
    );
  }

  if (!community) {
    return (
      <div className="container mx-auto py-1 px-3 sm:px-4">
        <Header />
        <h1 className="text-2xl font-bold mb-4">Group not found</h1>
        <p>The group you're looking for doesn't exist or has been deleted.</p>
        <Button asChild className="mt-2">
          <Link to="/groups">Back to Groups</Link>
        </Button>
      </div>
    );
  }

  if (!isModerator && !isOwner) {
    return (
      <div className="container mx-auto py-1 px-3 sm:px-4">
        <Header />
        <h1 className="text-2xl font-bold mb-4">Access Denied</h1>
        <p>You must be a moderator or the group owner to access group settings.</p>
        <Button asChild className="mt-2">
          <Link to={`/group/${encodeURIComponent(groupId || "")}`}>Back to Group</Link>
        </Button>
      </div>
    );
  }

  return (
    <div className="container mx-auto py-1 px-3 sm:px-4">
      <Header />

      <div className="flex mb-6">
        <Button variant="ghost" asChild className="p-0 text-2xl">
          <Link to={`/group/${encodeURIComponent(groupId || "")}`} className="flex flex-row items-center text-2xl font-bold">
            <ArrowLeft size={40} className="mr-3 w-10 h-10 shrink-0" />
            Back to Group
          </Link>
        </Button>
      </div>

      <Tabs value={activeTab} onValueChange={setActiveTab} className="w-full space-y-6">
        <div className="w-full max-w-xs">
          <Select value={activeTab} onValueChange={setActiveTab}>
            <SelectTrigger className="w-full">
              <SelectValue placeholder="Select a section" />
            </SelectTrigger>
            <SelectContent>
              <SelectItem value="general">
                <div className="flex items-center gap-2">
                  <Shield className="h-4 w-4" />
                  General
                </div>
              </SelectItem>
              {(isOwner || isModerator) && (
                <SelectItem value="members">
                  <div className="flex items-center gap-2">
                    <Users className="h-4 w-4" />
                    Members
                  </div>
                </SelectItem>
              )}
              {(isOwner || isModerator) && (
                <SelectItem value="reports">
                  <div className="flex items-center gap-2">
                    <FileWarning className="h-4 w-4" />
                    Reports
                  </div>
                </SelectItem>
              )}
            </SelectContent>
          </Select>
        </div>

        <TabsContent value="general" className="space-y-6 mt-3">
          <form onSubmit={handleSubmit} className="w-full space-y-8">
            <Card>
              <CardHeader>
                <CardTitle>General Settings</CardTitle>
                <CardDescription>
                  Update your group's basic information
                </CardDescription>
              </CardHeader>
              <CardContent className="space-y-4">
                <div className="space-y-2">
                  <Label htmlFor="name">Group Name</Label>
                  <Input
                    id="name"
                    value={name}
                    onChange={(e) => setName(e.target.value)}
                    placeholder="Enter group name"
                    required
                  />
                </div>

                <div className="space-y-2">
                  <Label htmlFor="image">Image URL</Label>
                  <Input
                    id="image"
                    value={imageUrl}
                    onChange={(e) => setImageUrl(e.target.value)}
                    placeholder="Enter image URL"
                  />

                  {imageUrl && (
                    <div className="mt-2 rounded-md overflow-hidden border w-full">
                      <img
                        src={imageUrl}
                        alt="Group preview"
                        className="w-full h-auto"
                        onError={(e) => {
                          e.currentTarget.src = "/placeholder-community.svg";
                        }}
                      />
                    </div>
                  )}
                </div>

                <div className="space-y-2">
                  <Label htmlFor="description">Description</Label>
                  <Textarea
                    id="description"
                    value={description}
                    onChange={(e) => setDescription(e.target.value)}
                    placeholder="Enter group description"
                    rows={4}
                  />
                </div>

                <div className="space-y-2">
                  <Label htmlFor="guidelines">Community Guidelines (Optional)</Label>
                  <Textarea
                    id="guidelines"
                    value={communityGuidelines}
                    onChange={(e) => setCommunityGuidelines(e.target.value)}
                    placeholder="Enter community guidelines"
                    rows={4}
                  />
                </div>

                <div className="mt-3 flex justify-end">
                  <Button type="submit">
                    <Save className="h-4 w-4 mr-2" />
                    Save Changes
                  </Button>
                </div>
              </CardContent>
            </Card>

            {/* Moderators section - only shown to owners */}
            {isOwner && (
              <div className="grid grid-cols-1 md:grid-cols-2 gap-6">
                <Card>
                  <CardHeader>
                    <CardTitle className="flex items-center">
                      <Shield className="h-5 w-5 mr-2" />
                      Group Owner & Moderators
                    </CardTitle>
                    <CardDescription>
                      As the group owner, you can manage who can moderate this group
                    </CardDescription>
                  </CardHeader>
                  <CardContent>
                    <div className="space-y-4">
                      {/* Always display the owner first */}
                      {community && (
                        <ModeratorItem
                          key={(community as NostrEvent).pubkey}
                          pubkey={(community as NostrEvent).pubkey}
                          isCreator={true}
                          onRemove={() => {}} // Owner can't be removed
                        />
                      )}

                      {/* Then display all moderators who are not the owner */}
                      {moderators
                        .filter(pubkey => pubkey !== (community as NostrEvent)?.pubkey) // Filter out the owner
                        .map((pubkey) => (
                          <ModeratorItem
                            key={pubkey}
                            pubkey={pubkey}
                            isCreator={false}
                            onRemove={() => handleRemoveModerator(pubkey)}
                          />
                        ))
                      }

                      {moderators.length === 0 && !community && (
                        <p className="text-muted-foreground">No moderators yet</p>
                      )}
                    </div>
                  </CardContent>
                </Card>

                <Card>
                  <CardHeader>
                    <CardTitle className="flex items-center">
                      <Users className="h-5 w-5 mr-2" />
                      Group Members
                    </CardTitle>
                    <CardDescription>
                      As the group owner, you can promote members to moderators
                    </CardDescription>
                  </CardHeader>
                  <CardContent>
                    {isLoadingMembers ? (
                      <div className="space-y-4">
                        {[1, 2, 3].map((i) => (
                          <div key={i} className="flex items-center justify-between p-2 border rounded-md">
                            <div className="flex items-center gap-3">
                              <Skeleton className="h-10 w-10 rounded-full" />
                              <div>
                                <Skeleton className="h-4 w-32 mb-1" />
                              </div>
                            </div>
                            <Skeleton className="h-9 w-20" />
                          </div>
                        ))}
                      </div>
                    ) : uniqueApprovedMembers.length === 0 ? (
                      <div className="text-center py-8 text-muted-foreground">
                        <Users className="h-12 w-12 mx-auto mb-3 opacity-20" />
                        <p>No approved members yet</p>
                      </div>
                    ) : (
                      <div className="space-y-4">
                        {uniqueApprovedMembers
                          .filter(pubkey => !moderators.includes(pubkey)) // Only show non-moderators
                          .map((pubkey) => (
                            <MemberItem
                              key={pubkey}
                              pubkey={pubkey}
                              onPromote={() => handleAddModerator(pubkey)}
                              isOwner={isOwner}
                            />
                          ))}
                      </div>
                    )}
                  </CardContent>
                </Card>
              </div>
            )}
          </form>
        </TabsContent>

        {(isOwner || isModerator) && (
<<<<<<< HEAD
          <TabsContent value="reports" className="mt-3">
=======
          <TabsContent value="members" className="mt-6">
            <MemberManagement communityId={groupId || ""} isModerator={isModerator} />
          </TabsContent>
        )}

        {(isOwner || isModerator) && (
          <TabsContent value="reports" className="mt-6">
>>>>>>> 357dbc0f
            <Card>
              <CardHeader>
                <CardTitle className="flex items-center">
                  <FileWarning className="h-5 w-5 mr-2" />
                  Reports
                </CardTitle>
                <CardDescription>
                  Review and manage reported content in your group
                </CardDescription>
              </CardHeader>
              <CardContent>
                <ReportsList communityId={groupId || ""} />
              </CardContent>
            </Card>
          </TabsContent>
        )}
      </Tabs>

    </div>
  );
}

interface ModeratorItemProps {
  pubkey: string;
  isCreator?: boolean;
  onRemove: () => void;
}

function ModeratorItem({ pubkey, isCreator = false, onRemove }: ModeratorItemProps) {
  const author = useAuthor(pubkey);
  const { user } = useCurrentUser();
  const metadata = author.data?.metadata;

  const displayName = metadata?.name || pubkey.slice(0, 8);
  const profileImage = metadata?.picture;
  const isCurrentUser = user?.pubkey === pubkey;
  const isOwner = isCreator; // This is passed from the parent component

  return (
    <div className="flex items-center justify-between p-3 border rounded-md">
      <div className="flex items-center gap-3">
        <Link to={`/profile/${pubkey}`}>
          <Avatar>
            <AvatarImage src={profileImage} />
            <AvatarFallback>{displayName.slice(0, 2).toUpperCase()}</AvatarFallback>
          </Avatar>
        </Link>
        <div>
          <Link to={`/profile/${pubkey}`} className="font-medium hover:underline">
            {displayName}
          </Link>
          <div className="flex items-center gap-2">
            {isOwner ? (
              <span className="text-xs bg-purple-100 text-purple-600 rounded-full px-2 py-0.5">
                Group Owner
              </span>
            ) : (
              <span className="text-xs bg-blue-100 text-blue-600 rounded-full px-2 py-0.5">
                Moderator
              </span>
            )}
            {isCurrentUser && (
              <span className="text-xs bg-muted text-muted-foreground rounded-full px-2 py-0.5">
                You
              </span>
            )}
          </div>
        </div>
      </div>
      {!isOwner && user && (
        <Button
          variant="outline"
          size="sm"
          className="text-red-600"
          onClick={onRemove}
          disabled={!isCurrentUser && !user?.pubkey}
          title={isOwner ? "The group owner cannot be removed" : ""}
          type="button"
        >
          <Trash2 className="h-4 w-4 mr-1" />
          Remove
        </Button>
      )}
    </div>
  );
}

interface MemberItemProps {
  pubkey: string;
  onPromote: () => void;
  isOwner: boolean;
}

function MemberItem({ pubkey, onPromote, isOwner }: MemberItemProps) {
  const author = useAuthor(pubkey);
  const { user } = useCurrentUser();
  const metadata = author.data?.metadata;

  const displayName = metadata?.name || pubkey.slice(0, 8);
  const profileImage = metadata?.picture;
  const isCurrentUser = user?.pubkey === pubkey;

  return (
    <div className="flex items-center justify-between p-3 border rounded-md">
      <div className="flex items-center gap-3">
        <Link to={`/profile/${pubkey}`}>
          <Avatar>
            <AvatarImage src={profileImage} />
            <AvatarFallback>{displayName.slice(0, 2).toUpperCase()}</AvatarFallback>
          </Avatar>
        </Link>
        <div>
          <Link to={`/profile/${pubkey}`} className="font-medium hover:underline">
            {displayName}
          </Link>
          {isCurrentUser && (
            <span className="ml-2 text-xs bg-muted text-muted-foreground rounded-full px-2 py-0.5">
              You
            </span>
          )}
        </div>
      </div>
      <Button
        variant="outline"
        size="sm"
        onClick={onPromote}
        disabled={!isOwner}
        title={!isOwner ? "Only the group owner can add moderators" : "This will immediately update the group"}
        type="button"
      >
        <UserPlus className="h-4 w-4 mr-1" />
        Make Moderator
      </Button>
    </div>
  );
}<|MERGE_RESOLUTION|>--- conflicted
+++ resolved
@@ -613,17 +613,13 @@
         </TabsContent>
 
         {(isOwner || isModerator) && (
-<<<<<<< HEAD
-          <TabsContent value="reports" className="mt-3">
-=======
-          <TabsContent value="members" className="mt-6">
+          <TabsContent value="members" className="mt-3">
             <MemberManagement communityId={groupId || ""} isModerator={isModerator} />
           </TabsContent>
         )}
 
         {(isOwner || isModerator) && (
-          <TabsContent value="reports" className="mt-6">
->>>>>>> 357dbc0f
+          <TabsContent value="reports" className="mt-3">
             <Card>
               <CardHeader>
                 <CardTitle className="flex items-center">
