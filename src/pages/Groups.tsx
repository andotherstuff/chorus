import { useCurrentUser } from "@/hooks/useCurrentUser";
import Header from "@/components/ui/Header";
import { Skeleton } from "@/components/ui/skeleton";
import { Card, CardContent, CardHeader } from "@/components/ui/card";
import { GroupSearch } from "@/components/groups/GroupSearch";
import { useState, useMemo, useEffect } from "react";
import { TrendingUp } from "lucide-react";
import { useGroupStats } from "@/hooks/useGroupStats";
import { usePinnedGroups } from "@/hooks/usePinnedGroups";
<<<<<<< HEAD
import { useUnifiedGroups } from "@/hooks/useUnifiedGroups";
=======
import { useUserGroups } from "@/hooks/useUserGroups";
import { useUserPendingJoinRequests } from "@/hooks/useUserPendingJoinRequests";
>>>>>>> 760fe41e
import { GroupCard } from "@/components/groups/GroupCard";
import { PWAInstallBanner } from "@/components/PWAInstallBanner";
import { PWAInstallInstructions } from "@/components/PWAInstallInstructions";
import type { NostrEvent } from "@nostrify/nostrify";
import type { UserRole } from "@/hooks/useUserRole";
<<<<<<< HEAD
import type { Group } from "@/types/groups";
import { getCommunityId } from "@/lib/group-utils";
import { Badge } from "@/components/ui/badge";
=======
import { KINDS } from "@/lib/nostr-kinds";
import { useCashuWallet } from "@/hooks/useCashuWallet";

// Helper function to get community ID
const getCommunityId = (community: NostrEvent) => {
  const dTag = community.tags.find((tag) => tag[0] === "d");
  return `${KINDS.GROUP}:${community.pubkey}:${dTag ? dTag[1] : ""}`;
};
>>>>>>> 760fe41e

export default function Groups() {
  const { user } = useCurrentUser();
  const { pinGroup, unpinGroup, isGroupPinned, isUpdating } = usePinnedGroups();
  const [searchQuery, setSearchQuery] = useState("");
  const [showPWAInstructions, setShowPWAInstructions] = useState(false);
  const { wallet, isLoading: isWalletLoading } = useCashuWallet();

  // Log wallet data when it loads
  useEffect(() => {
    if (wallet) {
      console.log("Wallet loaded in Groups page:", wallet);
    }
  }, [wallet]);

<<<<<<< HEAD
  // Fetch unified groups (both NIP-72 and NIP-29)
  const {
    data: unifiedGroupsData,
    isLoading: isLoadingGroups,
    error: groupsError,
  } = useUnifiedGroups();

  // Get all groups from the unified data
  const allGroups: Group[] = useMemo(() => {
    return unifiedGroupsData?.allGroups || [];
  }, [unifiedGroupsData]);

  // Use NIP-72 events for group stats
  const nip72Events = useMemo(() => {
    return unifiedGroupsData?.nip72Events || [];
  }, [unifiedGroupsData]);

  const {
    data: groupStatsResults = {},
    isLoading: isLoadingStats,
    refetch: refetchStats,
  } = useGroupStats(nip72Events);

  // Extract user groups from unified data
  const userGroups = useMemo(() => {
    if (!unifiedGroupsData) return [];
    
    const { pinned, owned, moderated, member } = unifiedGroupsData;
    const allUserGroups = [...pinned, ...owned, ...moderated, ...member];
    
    return allUserGroups.map(group => ({
      id: getCommunityId(group),
      role: "member" as UserRole, // Default role, could be enhanced
    }));
  }, [unifiedGroupsData]);

  // Filter groups based on search
  const filteredGroups = useMemo(() => {
    if (!searchQuery.trim()) {
      return allGroups;
    }

    const query = searchQuery.toLowerCase();
    return allGroups.filter(group => {
=======
  // Listen for PWA instructions event from banner
  useEffect(() => {
    const handleOpenPWAInstructions = () => {
      setShowPWAInstructions(true);
    };

    window.addEventListener("open-pwa-instructions", handleOpenPWAInstructions);
    return () => {
      window.removeEventListener(
        "open-pwa-instructions",
        handleOpenPWAInstructions
      );
    };
  }, []);

  // Fetch all communities with improved error handling and timeout
  const { data: allGroups, isLoading: isGroupsLoading } = useQuery({
    queryKey: ["communities"],
    queryFn: async (c) => {
      try {
        // Increase timeout to 8 seconds to allow more time for relays to respond
        const signal = AbortSignal.any([c.signal, AbortSignal.timeout(8000)]);
        const events = await nostr.query(
          [{ kinds: [KINDS.GROUP], limit: 100 }],
          { signal }
        );

        // Ensure we always return an array, even if the query fails
        return Array.isArray(events) ? events : [];
      } catch (error) {
        console.error("Error fetching communities:", error);
        // Return empty array on error instead of throwing
        return [];
      }
    },
    // Add retry logic for better reliability
    retry: 3,
    retryDelay: 1000,
    // Ensure stale data is shown while revalidating
    staleTime: 60000, // 1 minute
    gcTime: 300000, // 5 minutes
  });

  // Get user's groups
  const { data: userGroups, isLoading: isUserGroupsLoading } = useUserGroups();

  // Get user's pending join requests
  const {
    data: pendingJoinRequests = [],
    isLoading: isPendingRequestsLoading,
  } = useUserPendingJoinRequests();

  // Query for community stats
  const { data: communityStats, isLoading: isLoadingStats } =
    useGroupStats(allGroups);

  // Create a map to track user's membership in groups
  const userMembershipMap = useMemo(() => {
    if (!userGroups || !user) return new Map<string, UserRole>();

    const membershipMap = new Map<string, UserRole>();

    // Process all of user's groups
    for (const group of userGroups.allGroups) {
      const communityId = getCommunityId(group);

      // Determine role
      let role: UserRole = "member";
      if (group.pubkey === user.pubkey) {
        role = "owner";
      } else if (
        group.tags.some(
          (tag) =>
            tag[0] === "p" && tag[1] === user.pubkey && tag[3] === "moderator"
        )
      ) {
        role = "moderator";
      }

      membershipMap.set(communityId, role);
    }

    return membershipMap;
  }, [userGroups, user]);

  // Create a set of pending join request community IDs for quick lookup
  const pendingJoinRequestsSet = useMemo(() => {
    return new Set(pendingJoinRequests);
  }, [pendingJoinRequests]);

  // Filter and sort all groups
  const sortedAndFilteredGroups = useMemo(() => {
    if (!allGroups || allGroups.length === 0) return [];

    // Function to check if a group matches the search query
    const matchesSearch = (community: NostrEvent) => {
      if (!searchQuery) return true;

      const nameTag = community.tags.find((tag) => tag[0] === "name");
      const descriptionTag = community.tags.find(
        (tag) => tag[0] === "description"
      );
      const dTag = community.tags.find((tag) => tag[0] === "d");

      const name = nameTag ? nameTag[1] : dTag ? dTag[1] : "";
      const description = descriptionTag ? descriptionTag[1] : "";

      const searchLower = searchQuery.toLowerCase();
>>>>>>> 760fe41e
      return (
        group.name?.toLowerCase().includes(query) ||
        group.description?.toLowerCase().includes(query) ||
        group.id.toLowerCase().includes(query)
      );
<<<<<<< HEAD
    });
  }, [allGroups, searchQuery]);

  // Categorize groups
  const { pinnedGroups, memberGroups, allOtherGroups } = useMemo(() => {
    const pinned: Group[] = [];
    const member: Group[] = [];
    const other: Group[] = [];

    const userGroupIds = new Set(userGroups.map(ug => ug.id));

    filteredGroups.forEach(group => {
      const communityId = getCommunityId(group);
      const isPinned = isGroupPinned(communityId);
      const isMember = userGroupIds.has(communityId);

      if (isPinned) {
        pinned.push(group);
      } else if (isMember) {
        member.push(group);
      } else {
        other.push(group);
      }
    });

    // Sort by recent activity
    const sortByActivity = (a: Group, b: Group) => {
      const aId = getCommunityId(a);
      const bId = getCommunityId(b);
      const aStats = groupStatsResults[aId];
      const bStats = groupStatsResults[bId];
      const aPosts = aStats?.posts || 0;
      const bPosts = bStats?.posts || 0;
      return bPosts - aPosts;
    };

    return {
      pinnedGroups: pinned.sort(sortByActivity),
      memberGroups: member.sort(sortByActivity),
      allOtherGroups: other.sort(sortByActivity),
    };
  }, [filteredGroups, userGroups, groupStatsResults, isGroupPinned]);

  // Auto-refresh stats periodically
  useEffect(() => {
    if (allGroups.length > 0) {
      const interval = setInterval(() => {
        refetchStats();
      }, 30000);

      return () => clearInterval(interval);
    }
  }, [allGroups.length, refetchStats]);

  const isLoading = isLoadingGroups;
  const error = groupsError;

  if (error) {
    console.error("Error fetching groups:", error);
  }

  const renderGroupSection = (title: string, groups: Group[], showCount = true) => {
    if (groups.length === 0) return null;

    return (
      <div className="mb-8">
        <h2 className="text-xl font-semibold mb-4 flex items-center gap-2">
          {title}
          {showCount && (
            <Badge variant="secondary" className="text-xs">
              {groups.length}
            </Badge>
          )}
        </h2>
        <div className="grid gap-4 md:grid-cols-2 lg:grid-cols-3">
          {groups.map(group => {
            const communityId = getCommunityId(group);
            const userGroup = userGroups.find(ug => ug.id === communityId);
            const stats = groupStatsResults[communityId];

            return (
              <GroupCard
                key={communityId}
                community={group}
                isPinned={isGroupPinned(communityId)}
                pinGroup={pinGroup}
                unpinGroup={unpinGroup}
                isUpdating={isUpdating}
                isMember={!!userGroup}
                userRole={userGroup?.role}
                stats={stats}
                isLoadingStats={isLoadingStats}
              />
            );
          })}
        </div>
      </div>
    );
  };

  const renderLoadingCard = () => (
    <Card>
      <CardHeader className="pb-3">
        <div className="flex items-center space-x-4">
          <Skeleton className="h-10 w-10 rounded-full" />
          <div className="space-y-2">
            <Skeleton className="h-4 w-32" />
            <Skeleton className="h-3 w-48" />
          </div>
        </div>
      </CardHeader>
      <CardContent>
        <div className="flex gap-4">
          <Skeleton className="h-3 w-16" />
          <Skeleton className="h-3 w-20" />
        </div>
      </CardContent>
    </Card>
=======
    };

    // Create a stable copy of the array to avoid mutation issues
    const stableGroups = [...allGroups];

    return stableGroups.filter(matchesSearch).sort((a, b) => {
      // Ensure both a and b are valid objects
      if (!a || !b) return 0;

      try {
        const aId = getCommunityId(a);
        const bId = getCommunityId(b);

        const aIsPinned = isGroupPinned(aId);
        const bIsPinned = isGroupPinned(bId);

        // First priority: pinned groups
        if (aIsPinned && !bIsPinned) return -1;
        if (!aIsPinned && bIsPinned) return 1;

        // Get user roles and pending status
        const aUserRole = userMembershipMap.get(aId);
        const bUserRole = userMembershipMap.get(bId);
        const aHasPendingRequest = pendingJoinRequestsSet.has(aId);
        const bHasPendingRequest = pendingJoinRequestsSet.has(bId);

        // Define role priority (lower number = higher priority)
        const getRolePriority = (
          role: UserRole | undefined,
          hasPending: boolean
        ) => {
          if (role === "owner") return 1;
          if (role === "moderator") return 2;
          if (role === "member") return 3;
          if (hasPending) return 4;
          return 5; // Not a member and no pending request
        };

        const aPriority = getRolePriority(aUserRole, aHasPendingRequest);
        const bPriority = getRolePriority(bUserRole, bHasPendingRequest);

        // Second priority: user's relationship to the group (owner > mod > member > pending > other)
        if (aPriority !== bPriority) {
          return aPriority - bPriority;
        }

        // If same priority, sort alphabetically by name
        const aNameTag = a.tags.find((tag) => tag[0] === "name");
        const bNameTag = b.tags.find((tag) => tag[0] === "name");

        const aName = aNameTag ? aNameTag[1].toLowerCase() : "";
        const bName = bNameTag ? bNameTag[1].toLowerCase() : "";

        return aName.localeCompare(bName);
      } catch (error) {
        console.error("Error sorting groups:", error);
        return 0;
      }
    });
  }, [
    allGroups,
    searchQuery,
    isGroupPinned,
    userMembershipMap,
    pendingJoinRequestsSet,
  ]);

  // Loading state skeleton with stable keys
  const skeletonKeys = useMemo(
    () =>
      Array.from({ length: 12 }).map((_, index) => `skeleton-group-${index}`),
    []
  );

  const renderSkeletons = () => (
    <div className="grid grid-cols-1 xs:grid-cols-2 sm:grid-cols-2 lg:grid-cols-3 gap-2 sm:gap-3">
      {skeletonKeys.map((key) => (
        <Card key={key} className="overflow-hidden flex flex-col h-[140px]">
          <CardHeader className="flex flex-row items-center space-y-0 gap-3 pt-4 pb-2 px-3">
            <Skeleton className="h-12 w-12 rounded-md" />
            <div className="space-y-1 flex-1">
              <Skeleton className="h-4 w-3/4" />
              <div className="flex gap-1">
                <Skeleton className="h-3 w-8" />
                <Skeleton className="h-3 w-8" />
              </div>
            </div>
          </CardHeader>
          <CardContent className="px-3 pb-3 pt-0">
            <Skeleton className="h-3 w-full mb-1" />
            <Skeleton className="h-3 w-2/3" />
          </CardContent>
        </Card>
      ))}
    </div>
>>>>>>> 760fe41e
  );

  return (
    <div className="container mx-auto py-3 px-3 sm:px-4">
      <Header />
      <PWAInstallBanner />
      <PWAInstallInstructions 
        isOpen={showPWAInstructions} 
        onClose={() => setShowPWAInstructions(false)} 
      />

<<<<<<< HEAD
      <div className="space-y-6 mt-6">
        <div>
          <h1 className="text-3xl font-bold">Groups</h1>
          <p className="text-muted-foreground mt-2">
            Discover and join communities. Now supports both public communities (NIP-72) and private groups (NIP-29)!
          </p>
        </div>

        <GroupSearch onSearch={setSearchQuery} />

        {isLoading ? (
          <div className="space-y-8">
            <div>
              <h2 className="text-xl font-semibold mb-4">Loading Groups...</h2>
              <div className="grid gap-4 md:grid-cols-2 lg:grid-cols-3">
                {[...Array(6)].map((_, i) => (
                  <div key={i}>{renderLoadingCard()}</div>
                ))}
              </div>
=======
      <div className="flex flex-col mt-2">
        <div className="flex flex-col md:flex-row md:justify-between md:items-center mb-3 gap-2">
          <div className="w-full md:w-64 lg:w-72">
            <GroupSearch
              onSearch={setSearchQuery}
              className="sticky top-0 z-10"
            />
            <div className="mt-2 flex justify-end md:hidden">
              <a
                href="/trending"
                className="text-sm text-muted-foreground hover:text-foreground transition-colors flex items-center gap-1"
              >
                <TrendingUp className="w-3.5 h-3.5" />
                Trending Hashtags
              </a>
            </div>
          </div>
          <div className="hidden md:flex">
            <a
              href="/trending"
              className="text-sm text-muted-foreground hover:text-foreground transition-colors flex items-center gap-1"
            >
              <TrendingUp className="w-3.5 h-3.5" />
              Trending Hashtags
            </a>
          </div>
        </div>

        <div className="space-y-4 mb-6">
          {isGroupsLoading ||
          isUserGroupsLoading ||
          isPendingRequestsLoading ? (
            renderSkeletons()
          ) : allGroups &&
            sortedAndFilteredGroups &&
            sortedAndFilteredGroups.length > 0 ? (
            <div className="grid grid-cols-1 xs:grid-cols-2 sm:grid-cols-2 lg:grid-cols-3 gap-2 sm:gap-3">
              {sortedAndFilteredGroups.map((community) => {
                if (!community) return null;
                try {
                  const communityId = getCommunityId(community);
                  const isPinned = isGroupPinned(communityId);
                  const userRole = userMembershipMap.get(communityId);
                  const isMember = userMembershipMap.has(communityId);
                  const hasPendingRequest =
                    pendingJoinRequestsSet.has(communityId);
                  const stats = communityStats
                    ? communityStats[communityId]
                    : undefined;

                  return (
                    <GroupCard
                      key={`${community.id}-${communityId}`}
                      community={community}
                      isPinned={isPinned}
                      pinGroup={pinGroup}
                      unpinGroup={unpinGroup}
                      isUpdating={isUpdating}
                      stats={stats}
                      isLoadingStats={isLoadingStats}
                      isMember={isMember}
                      userRole={userRole}
                      hasPendingRequest={hasPendingRequest}
                    />
                  );
                } catch (error) {
                  console.error("Error rendering group card:", error);
                  return null;
                }
              })}
            </div>
          ) : searchQuery ? (
            <div className="col-span-full text-center py-10">
              <h2 className="text-xl font-semibold mb-2">
                No matching groups found
              </h2>
              <p className="text-muted-foreground">
                Try a different search term or browse all groups
              </p>
            </div>
          ) : (
            <div className="col-span-full text-center py-10">
              <h2 className="text-xl font-semibold mb-2">No groups found</h2>
              <p className="text-muted-foreground mb-4">
                Be the first to create a group on this platform!
              </p>
              {!user && (
                <p className="text-sm text-muted-foreground">
                  Please log in to create a group
                </p>
              )}
>>>>>>> 760fe41e
            </div>
          </div>
        ) : (
          <div>
            {renderGroupSection("📌 Pinned Groups", pinnedGroups)}
            {renderGroupSection("✅ Your Groups", memberGroups)}
            {renderGroupSection("🌍 All Groups", allOtherGroups)}

            {filteredGroups.length === 0 && !isLoading && (
              <Card>
                <CardContent className="py-12 text-center">
                  <p className="text-muted-foreground text-lg">
                    {searchQuery.trim() 
                      ? `No groups found matching "${searchQuery}"`
                      : "No groups available"
                    }
                  </p>
                  {!searchQuery.trim() && (
                    <p className="text-muted-foreground mt-2">
                      Create your first group to get started!
                    </p>
                  )}
                </CardContent>
              </Card>
            )}
          </div>
        )}
      </div>
    </div>
  );
}<|MERGE_RESOLUTION|>--- conflicted
+++ resolved
@@ -7,31 +7,17 @@
 import { TrendingUp } from "lucide-react";
 import { useGroupStats } from "@/hooks/useGroupStats";
 import { usePinnedGroups } from "@/hooks/usePinnedGroups";
-<<<<<<< HEAD
 import { useUnifiedGroups } from "@/hooks/useUnifiedGroups";
-=======
-import { useUserGroups } from "@/hooks/useUserGroups";
 import { useUserPendingJoinRequests } from "@/hooks/useUserPendingJoinRequests";
->>>>>>> 760fe41e
 import { GroupCard } from "@/components/groups/GroupCard";
 import { PWAInstallBanner } from "@/components/PWAInstallBanner";
 import { PWAInstallInstructions } from "@/components/PWAInstallInstructions";
 import type { NostrEvent } from "@nostrify/nostrify";
 import type { UserRole } from "@/hooks/useUserRole";
-<<<<<<< HEAD
 import type { Group } from "@/types/groups";
 import { getCommunityId } from "@/lib/group-utils";
 import { Badge } from "@/components/ui/badge";
-=======
-import { KINDS } from "@/lib/nostr-kinds";
 import { useCashuWallet } from "@/hooks/useCashuWallet";
-
-// Helper function to get community ID
-const getCommunityId = (community: NostrEvent) => {
-  const dTag = community.tags.find((tag) => tag[0] === "d");
-  return `${KINDS.GROUP}:${community.pubkey}:${dTag ? dTag[1] : ""}`;
-};
->>>>>>> 760fe41e
 
 export default function Groups() {
   const { user } = useCurrentUser();
@@ -47,7 +33,21 @@
     }
   }, [wallet]);
 
-<<<<<<< HEAD
+  // Listen for PWA instructions event from banner
+  useEffect(() => {
+    const handleOpenPWAInstructions = () => {
+      setShowPWAInstructions(true);
+    };
+
+    window.addEventListener("open-pwa-instructions", handleOpenPWAInstructions);
+    return () => {
+      window.removeEventListener(
+        "open-pwa-instructions",
+        handleOpenPWAInstructions
+      );
+    };
+  }, []);
+
   // Fetch unified groups (both NIP-72 and NIP-29)
   const {
     data: unifiedGroupsData,
@@ -84,99 +84,41 @@
     }));
   }, [unifiedGroupsData]);
 
-  // Filter groups based on search
-  const filteredGroups = useMemo(() => {
-    if (!searchQuery.trim()) {
-      return allGroups;
-    }
-
-    const query = searchQuery.toLowerCase();
-    return allGroups.filter(group => {
-=======
-  // Listen for PWA instructions event from banner
-  useEffect(() => {
-    const handleOpenPWAInstructions = () => {
-      setShowPWAInstructions(true);
-    };
-
-    window.addEventListener("open-pwa-instructions", handleOpenPWAInstructions);
-    return () => {
-      window.removeEventListener(
-        "open-pwa-instructions",
-        handleOpenPWAInstructions
-      );
-    };
-  }, []);
-
-  // Fetch all communities with improved error handling and timeout
-  const { data: allGroups, isLoading: isGroupsLoading } = useQuery({
-    queryKey: ["communities"],
-    queryFn: async (c) => {
-      try {
-        // Increase timeout to 8 seconds to allow more time for relays to respond
-        const signal = AbortSignal.any([c.signal, AbortSignal.timeout(8000)]);
-        const events = await nostr.query(
-          [{ kinds: [KINDS.GROUP], limit: 100 }],
-          { signal }
-        );
-
-        // Ensure we always return an array, even if the query fails
-        return Array.isArray(events) ? events : [];
-      } catch (error) {
-        console.error("Error fetching communities:", error);
-        // Return empty array on error instead of throwing
-        return [];
-      }
-    },
-    // Add retry logic for better reliability
-    retry: 3,
-    retryDelay: 1000,
-    // Ensure stale data is shown while revalidating
-    staleTime: 60000, // 1 minute
-    gcTime: 300000, // 5 minutes
-  });
-
-  // Get user's groups
-  const { data: userGroups, isLoading: isUserGroupsLoading } = useUserGroups();
-
   // Get user's pending join requests
   const {
     data: pendingJoinRequests = [],
     isLoading: isPendingRequestsLoading,
   } = useUserPendingJoinRequests();
 
-  // Query for community stats
-  const { data: communityStats, isLoading: isLoadingStats } =
-    useGroupStats(allGroups);
-
   // Create a map to track user's membership in groups
   const userMembershipMap = useMemo(() => {
     if (!userGroups || !user) return new Map<string, UserRole>();
 
     const membershipMap = new Map<string, UserRole>();
 
-    // Process all of user's groups
-    for (const group of userGroups.allGroups) {
-      const communityId = getCommunityId(group);
-
-      // Determine role
-      let role: UserRole = "member";
-      if (group.pubkey === user.pubkey) {
-        role = "owner";
-      } else if (
-        group.tags.some(
-          (tag) =>
-            tag[0] === "p" && tag[1] === user.pubkey && tag[3] === "moderator"
-        )
-      ) {
-        role = "moderator";
+    // Process all of user's groups from unified data
+    if (unifiedGroupsData) {
+      // Add owned groups
+      for (const group of unifiedGroupsData.owned) {
+        membershipMap.set(getCommunityId(group), "owner");
       }
-
-      membershipMap.set(communityId, role);
+      
+      // Add moderated groups
+      for (const group of unifiedGroupsData.moderated) {
+        membershipMap.set(getCommunityId(group), "moderator");
+      }
+      
+      // Add member groups
+      for (const group of unifiedGroupsData.member) {
+        const communityId = getCommunityId(group);
+        if (!membershipMap.has(communityId)) {
+          membershipMap.set(communityId, "member");
+        }
+      }
     }
 
     return membershipMap;
-  }, [userGroups, user]);
+  }, [unifiedGroupsData, user]);
 
   // Create a set of pending join request community IDs for quick lookup
   const pendingJoinRequestsSet = useMemo(() => {
@@ -188,145 +130,15 @@
     if (!allGroups || allGroups.length === 0) return [];
 
     // Function to check if a group matches the search query
-    const matchesSearch = (community: NostrEvent) => {
+    const matchesSearch = (group: Group) => {
       if (!searchQuery) return true;
 
-      const nameTag = community.tags.find((tag) => tag[0] === "name");
-      const descriptionTag = community.tags.find(
-        (tag) => tag[0] === "description"
+      const searchLower = searchQuery.toLowerCase();
+      return (
+        group.name?.toLowerCase().includes(searchLower) ||
+        group.description?.toLowerCase().includes(searchLower) ||
+        group.id.toLowerCase().includes(searchLower)
       );
-      const dTag = community.tags.find((tag) => tag[0] === "d");
-
-      const name = nameTag ? nameTag[1] : dTag ? dTag[1] : "";
-      const description = descriptionTag ? descriptionTag[1] : "";
-
-      const searchLower = searchQuery.toLowerCase();
->>>>>>> 760fe41e
-      return (
-        group.name?.toLowerCase().includes(query) ||
-        group.description?.toLowerCase().includes(query) ||
-        group.id.toLowerCase().includes(query)
-      );
-<<<<<<< HEAD
-    });
-  }, [allGroups, searchQuery]);
-
-  // Categorize groups
-  const { pinnedGroups, memberGroups, allOtherGroups } = useMemo(() => {
-    const pinned: Group[] = [];
-    const member: Group[] = [];
-    const other: Group[] = [];
-
-    const userGroupIds = new Set(userGroups.map(ug => ug.id));
-
-    filteredGroups.forEach(group => {
-      const communityId = getCommunityId(group);
-      const isPinned = isGroupPinned(communityId);
-      const isMember = userGroupIds.has(communityId);
-
-      if (isPinned) {
-        pinned.push(group);
-      } else if (isMember) {
-        member.push(group);
-      } else {
-        other.push(group);
-      }
-    });
-
-    // Sort by recent activity
-    const sortByActivity = (a: Group, b: Group) => {
-      const aId = getCommunityId(a);
-      const bId = getCommunityId(b);
-      const aStats = groupStatsResults[aId];
-      const bStats = groupStatsResults[bId];
-      const aPosts = aStats?.posts || 0;
-      const bPosts = bStats?.posts || 0;
-      return bPosts - aPosts;
-    };
-
-    return {
-      pinnedGroups: pinned.sort(sortByActivity),
-      memberGroups: member.sort(sortByActivity),
-      allOtherGroups: other.sort(sortByActivity),
-    };
-  }, [filteredGroups, userGroups, groupStatsResults, isGroupPinned]);
-
-  // Auto-refresh stats periodically
-  useEffect(() => {
-    if (allGroups.length > 0) {
-      const interval = setInterval(() => {
-        refetchStats();
-      }, 30000);
-
-      return () => clearInterval(interval);
-    }
-  }, [allGroups.length, refetchStats]);
-
-  const isLoading = isLoadingGroups;
-  const error = groupsError;
-
-  if (error) {
-    console.error("Error fetching groups:", error);
-  }
-
-  const renderGroupSection = (title: string, groups: Group[], showCount = true) => {
-    if (groups.length === 0) return null;
-
-    return (
-      <div className="mb-8">
-        <h2 className="text-xl font-semibold mb-4 flex items-center gap-2">
-          {title}
-          {showCount && (
-            <Badge variant="secondary" className="text-xs">
-              {groups.length}
-            </Badge>
-          )}
-        </h2>
-        <div className="grid gap-4 md:grid-cols-2 lg:grid-cols-3">
-          {groups.map(group => {
-            const communityId = getCommunityId(group);
-            const userGroup = userGroups.find(ug => ug.id === communityId);
-            const stats = groupStatsResults[communityId];
-
-            return (
-              <GroupCard
-                key={communityId}
-                community={group}
-                isPinned={isGroupPinned(communityId)}
-                pinGroup={pinGroup}
-                unpinGroup={unpinGroup}
-                isUpdating={isUpdating}
-                isMember={!!userGroup}
-                userRole={userGroup?.role}
-                stats={stats}
-                isLoadingStats={isLoadingStats}
-              />
-            );
-          })}
-        </div>
-      </div>
-    );
-  };
-
-  const renderLoadingCard = () => (
-    <Card>
-      <CardHeader className="pb-3">
-        <div className="flex items-center space-x-4">
-          <Skeleton className="h-10 w-10 rounded-full" />
-          <div className="space-y-2">
-            <Skeleton className="h-4 w-32" />
-            <Skeleton className="h-3 w-48" />
-          </div>
-        </div>
-      </CardHeader>
-      <CardContent>
-        <div className="flex gap-4">
-          <Skeleton className="h-3 w-16" />
-          <Skeleton className="h-3 w-20" />
-        </div>
-      </CardContent>
-    </Card>
-=======
     };
 
     // Create a stable copy of the array to avoid mutation issues
@@ -374,11 +186,8 @@
         }
 
         // If same priority, sort alphabetically by name
-        const aNameTag = a.tags.find((tag) => tag[0] === "name");
-        const bNameTag = b.tags.find((tag) => tag[0] === "name");
-
-        const aName = aNameTag ? aNameTag[1].toLowerCase() : "";
-        const bName = bNameTag ? bNameTag[1].toLowerCase() : "";
+        const aName = a.name?.toLowerCase() || "";
+        const bName = b.name?.toLowerCase() || "";
 
         return aName.localeCompare(bName);
       } catch (error) {
@@ -394,6 +203,24 @@
     pendingJoinRequestsSet,
   ]);
 
+  // Auto-refresh stats periodically
+  useEffect(() => {
+    if (allGroups.length > 0) {
+      const interval = setInterval(() => {
+        refetchStats();
+      }, 30000);
+
+      return () => clearInterval(interval);
+    }
+  }, [allGroups.length, refetchStats]);
+
+  const isLoading = isLoadingGroups || isPendingRequestsLoading;
+  const error = groupsError;
+
+  if (error) {
+    console.error("Error fetching groups:", error);
+  }
+
   // Loading state skeleton with stable keys
   const skeletonKeys = useMemo(
     () =>
@@ -422,39 +249,12 @@
         </Card>
       ))}
     </div>
->>>>>>> 760fe41e
   );
 
   return (
     <div className="container mx-auto py-3 px-3 sm:px-4">
       <Header />
-      <PWAInstallBanner />
-      <PWAInstallInstructions 
-        isOpen={showPWAInstructions} 
-        onClose={() => setShowPWAInstructions(false)} 
-      />
-
-<<<<<<< HEAD
-      <div className="space-y-6 mt-6">
-        <div>
-          <h1 className="text-3xl font-bold">Groups</h1>
-          <p className="text-muted-foreground mt-2">
-            Discover and join communities. Now supports both public communities (NIP-72) and private groups (NIP-29)!
-          </p>
-        </div>
-
-        <GroupSearch onSearch={setSearchQuery} />
-
-        {isLoading ? (
-          <div className="space-y-8">
-            <div>
-              <h2 className="text-xl font-semibold mb-4">Loading Groups...</h2>
-              <div className="grid gap-4 md:grid-cols-2 lg:grid-cols-3">
-                {[...Array(6)].map((_, i) => (
-                  <div key={i}>{renderLoadingCard()}</div>
-                ))}
-              </div>
-=======
+
       <div className="flex flex-col mt-2">
         <div className="flex flex-col md:flex-row md:justify-between md:items-center mb-3 gap-2">
           <div className="w-full md:w-64 lg:w-72">
@@ -484,9 +284,14 @@
         </div>
 
         <div className="space-y-4 mb-6">
-          {isGroupsLoading ||
-          isUserGroupsLoading ||
-          isPendingRequestsLoading ? (
+          <div>
+            <h1 className="text-3xl font-bold">Groups</h1>
+            <p className="text-muted-foreground mt-2">
+              Discover and join communities. Now supports both public communities (NIP-72) and private groups (NIP-29)!
+            </p>
+          </div>
+
+          {isLoading ? (
             renderSkeletons()
           ) : allGroups &&
             sortedAndFilteredGroups &&
@@ -501,8 +306,8 @@
                   const isMember = userMembershipMap.has(communityId);
                   const hasPendingRequest =
                     pendingJoinRequestsSet.has(communityId);
-                  const stats = communityStats
-                    ? communityStats[communityId]
+                  const stats = groupStatsResults
+                    ? groupStatsResults[communityId]
                     : undefined;
 
                   return (
@@ -546,35 +351,17 @@
                   Please log in to create a group
                 </p>
               )}
->>>>>>> 760fe41e
-            </div>
-          </div>
-        ) : (
-          <div>
-            {renderGroupSection("📌 Pinned Groups", pinnedGroups)}
-            {renderGroupSection("✅ Your Groups", memberGroups)}
-            {renderGroupSection("🌍 All Groups", allOtherGroups)}
-
-            {filteredGroups.length === 0 && !isLoading && (
-              <Card>
-                <CardContent className="py-12 text-center">
-                  <p className="text-muted-foreground text-lg">
-                    {searchQuery.trim() 
-                      ? `No groups found matching "${searchQuery}"`
-                      : "No groups available"
-                    }
-                  </p>
-                  {!searchQuery.trim() && (
-                    <p className="text-muted-foreground mt-2">
-                      Create your first group to get started!
-                    </p>
-                  )}
-                </CardContent>
-              </Card>
-            )}
-          </div>
-        )}
+            </div>
+          )}
+        </div>
       </div>
+
+      {/* PWA Install Banner */}
+      <PWAInstallBanner />
+      <PWAInstallInstructions
+        isOpen={showPWAInstructions}
+        onClose={() => setShowPWAInstructions(false)}
+      />
     </div>
   );
 }