--- conflicted
+++ resolved
@@ -18,17 +18,7 @@
 import { useCurrencyDisplayStore } from "@/stores/currencyDisplayStore";
 import { useBitcoinPrice, satsToUSD, formatUSD } from "@/hooks/useBitcoinPrice";
 import { usePWA } from "@/hooks/usePWA";
-<<<<<<< HEAD
 import { OnboardingContext } from "@/contexts/OnboardingContext";
-=======
-
-// Create context for storing generated name during onboarding
-export const OnboardingContext = React.createContext<{
-  generatedName: string | null;
-}>({
-  generatedName: null,
-});
->>>>>>> 093e3314
 
 const Index = () => {
   const { currentUser } = useLoggedInAccounts();
