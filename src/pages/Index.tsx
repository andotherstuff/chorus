--- conflicted
+++ resolved
@@ -16,17 +16,15 @@
 import { useOnboardingStore } from "@/stores/onboardingStore";
 import { getTokenAmount } from "@/lib/cashu";
 import { useCurrencyDisplayStore } from "@/stores/currencyDisplayStore";
-<<<<<<< HEAD
-import { useBitcoinPrice, formatUSD, satsToUSD } from "@/hooks/useBitcoinPrice";
-=======
 import { useBitcoinPrice, satsToUSD, formatUSD } from "@/hooks/useBitcoinPrice";
 import { usePWA } from "@/hooks/usePWA";
 
 // Create context for storing generated name during onboarding
-export const OnboardingContext = React.createContext<{ generatedName: string | null }>({ 
-  generatedName: null 
+export const OnboardingContext = React.createContext<{
+  generatedName: string | null;
+}>({
+  generatedName: null,
 });
->>>>>>> a305b7ed
 
 const Index = () => {
   const { currentUser } = useLoggedInAccounts();
@@ -134,7 +132,7 @@
       const fakeName = generateFakeName();
       // Store the generated name in state immediately
       setGeneratedName(fakeName);
-      
+
       // Wait for login to be available (since addLogin is sync but state update is async)
       setTimeout(async () => {
         try {
@@ -243,27 +241,18 @@
   // Onboarding step 2: New user (just created account) or user without metadata
   if (currentUser && newUser) {
     return (
-<<<<<<< HEAD
-      <div className="min-h-screen flex flex-col items-center justify-center bg-background dark:bg-dark-background">
-        <div className="w-full max-w-lg mx-auto p-8 bg-card dark:bg-dark-card rounded-2xl shadow-lg">
-          <h2 className="text-2xl font-bold mb-4 text-center">
-            Set a name and pic
-          </h2>
-          <p className="text-gray-600 mb-6 text-center">
-            You can always update them later.
-          </p>
-          <EditProfileForm showSkipLink={true} />
-=======
       <OnboardingContext.Provider value={{ generatedName }}>
         <div className="min-h-screen flex flex-col items-center justify-center bg-background dark:bg-dark-background">
           <div className="w-full max-w-lg mx-auto p-8 bg-card dark:bg-dark-card rounded-2xl shadow-lg">
-            <h2 className="text-2xl font-bold mb-4 text-center">Set up your profile</h2>
+            <h2 className="text-2xl font-bold mb-4 text-center">
+              Set up your profile
+            </h2>
             <p className="text-gray-600 mb-6 text-center">
-              Add your display name and picture. You can always update them later.
+              Add your display name and picture. You can always update them
+              later.
             </p>
             <EditProfileForm showSkipLink={true} initialName={generatedName} />
           </div>
->>>>>>> a305b7ed
         </div>
       </OnboardingContext.Provider>
     );
