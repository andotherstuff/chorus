import React, { useState, useEffect } from "react";
import { useNavigate } from "react-router-dom";
import { Button } from "@/components/ui/button";
import LoginDialog from "@/components/auth/LoginDialog";
import { useLoggedInAccounts } from "@/hooks/useLoggedInAccounts";
import { EditProfileForm } from "@/components/EditProfileForm";
import { generateFakeName } from "@/lib/utils";
import { useNostrLogin, NLogin } from "@nostrify/react/login";
import { useNostrPublish } from "@/hooks/useNostrPublish";
import { generateSecretKey, nip19 } from "nostr-tools";
import { toast } from "@/hooks/useToast";
import { useCreateCashuWallet } from "@/hooks/useCreateCashuWallet";
import { PWAInstallButton } from "@/components/PWAInstallButton";
import { Smartphone } from "lucide-react";
import { useCashuStore } from "@/stores/cashuStore";
import { getTokenAmount } from "@/lib/cashu";
import { useCurrencyDisplayStore } from "@/stores/currencyDisplayStore";
import { useBitcoinPrice, satsToUSD, formatUSD } from "@/hooks/useBitcoinPrice";

// Create context for storing generated name during onboarding
export const OnboardingContext = React.createContext<{ generatedName: string | null }>({ 
  generatedName: null 
});

const Index = () => {
  const { currentUser } = useLoggedInAccounts();
  const [loginOpen, setLoginOpen] = useState(false);
  const [creating, setCreating] = useState(false);
  const navigate = useNavigate();
  const { addLogin } = useNostrLogin();
  const { mutateAsync: publishEvent } = useNostrPublish();
  const [newUser, setNewUser] = useState(false);
  const { mutateAsync: createCashuWallet } = useCreateCashuWallet();
<<<<<<< HEAD
  const [generatedName, setGeneratedName] = useState<string | null>(null);
=======
  const cashuStore = useCashuStore();
  const { showSats } = useCurrencyDisplayStore();
  const { data: btcPrice, isLoading: btcPriceLoading } = useBitcoinPrice();
  const [tokenProcessed, setTokenProcessed] = useState(false);

  // Check for token in URL on mount
  useEffect(() => {
    // Don't process if already processed
    if (tokenProcessed) return;

    const hash = window.location.hash;
    if (hash && hash.includes("token=")) {
      const tokenMatch = hash.match(/token=([^&]+)/);
      if (tokenMatch && tokenMatch[1]) {
        const token = tokenMatch[1];

        // If USD mode and price is still loading, wait
        if (!showSats && btcPriceLoading) {
          return;
        }

        try {
          // Get the token amount
          const amount = getTokenAmount(token);

          // Store the token for later redemption
          cashuStore.setPendingOnboardingToken(token);

          // Clean up the URL
          window.history.replaceState(null, "", window.location.pathname);

          // Format the amount based on user preference
          let displayAmount: string;
          if (showSats) {
            displayAmount = `${amount.toLocaleString()} sats`;
          } else {
            const usd = satsToUSD(amount, btcPrice?.USD || null);
            displayAmount =
              usd !== null ? formatUSD(usd) : `${amount.toLocaleString()} sats`;
          }

          // Show notification with animated icon
          toast({
            title: "✅ Ecash waiting for you!",
            description: `Complete signup to receive ${displayAmount} in your wallet`,
          });

          // Mark as processed
          setTokenProcessed(true);
        } catch (error) {
          console.error("Error processing token:", error);
          setTokenProcessed(true);
        }
      }
    }
  }, [cashuStore, showSats, btcPrice, btcPriceLoading, tokenProcessed]);
>>>>>>> ba2ee50a

  // Redirect to /groups after user is logged in
  useEffect(() => {
    if (currentUser && !newUser) {
      navigate("/groups", { replace: true });
    }
  }, [newUser, currentUser, navigate]);

  // Handle account creation inline
  const handleCreateAccount = async () => {
    setNewUser(true);
    setCreating(true);
    try {
      // Generate new secret key
      const sk = generateSecretKey();
      const nsec = nip19.nsecEncode(sk);
      // Create login and sign in
      const login = NLogin.fromNsec(nsec);
      addLogin(login);
      // Generate fake name and publish kind:0 metadata
      const fakeName = generateFakeName();
      // Store the generated name in state immediately
      setGeneratedName(fakeName);
      
      // Wait for login to be available (since addLogin is sync but state update is async)
      setTimeout(async () => {
        try {
          await createCashuWallet();
          await publishEvent({
            kind: 0,
            content: JSON.stringify({ name: fakeName, display_name: fakeName }),
          });
        } catch {
          // fallthrough
        }
      }, 100);
      toast({
        title: "Account created",
        description: "You are now logged in.",
      });
      setNewUser(true); // Mark as new user
    } catch (e) {
      toast({
        title: "Error",
        description: "Failed to create account. Please try again.",
        variant: "destructive",
      });
    } finally {
      setCreating(false);
    }
  };

  // Handler for login dialog
  const handleLogin = () => {
    setLoginOpen(false);
  };

  // Onboarding step 1: Not logged in
  if (!currentUser) {
    return (
      <>
        <div className="min-h-screen flex flex-col items-center justify-center bg-background dark:bg-dark-background p-8">
          <div className="w-full max-w-md mx-auto px-8 text-center mb-8">
            <h1 className="text-4xl font-extralight mb-4">
              <div className="flex flex-row items-baseline justify-center flex-wrap">
                <span className="font-extralight mr-2 whitespace-nowrap">
                  welcome to
                </span>
                <div className="flex flex-row items-baseline">
                  <span className="text-red-500 font-extrabold">+</span>
                  <span className="text-black dark:text-white font-extrabold">
                    chorus
                  </span>
                </div>
              </div>
            </h1>
            <div className="text-lg text-muted-foreground font-extralight">
              public/private groups are money
            </div>
          </div>
          <Button
            variant="outline"
            onClick={handleCreateAccount}
            disabled={creating}
            className="w-full max-w-[200px] flex items-center justify-center gap-2 mb-6"
          >
            {creating ? "Creating..." : "Get Started"}
          </Button>
          <div className="text-sm text-muted-foreground flex items-center justify-center mt-3">
            <span>Have a Nostr/+chorus account?</span>&nbsp;
            <Button
              variant="link"
              size="sm"
              className="text-primary font-medium hover:underline p-0 h-auto"
              onClick={() => setLoginOpen(true)}
            >
              Sign in
            </Button>
          </div>

          {/* PWA Install Section */}
          <div className="mt-8 p-4 bg-muted/50 rounded-lg text-center">
            <div className="flex items-center justify-center gap-2 mb-2">
              <Smartphone className="w-4 h-4 text-muted-foreground" />
              <span className="text-sm font-medium text-muted-foreground">
                Get the App
              </span>
            </div>
            <p className="text-xs text-muted-foreground mb-3">
              Install +chorus for the best experience
            </p>
            <PWAInstallButton
              variant="outline"
              size="sm"
              className="w-full max-w-[200px]"
            />
          </div>
        </div>
        <LoginDialog
          isOpen={loginOpen}
          onClose={() => setLoginOpen(false)}
          onLogin={handleLogin}
        />
      </>
    );
  }

  // Onboarding step 2: New user (just created account) or user without metadata
  if (currentUser && newUser) {
    return (
<<<<<<< HEAD
      <OnboardingContext.Provider value={{ generatedName }}>
        <div className="min-h-screen flex flex-col items-center justify-center bg-background dark:bg-dark-background">
          <div className="w-full max-w-lg mx-auto p-8 bg-card dark:bg-dark-card rounded-2xl shadow-lg">
            <h2 className="text-2xl font-bold mb-4 text-center">Set up your profile</h2>
            <p className="text-gray-600 mb-6 text-center">
              Add your display name and picture. You can always update them later.
            </p>
            <EditProfileForm showSkipLink={true} initialName={generatedName} />
          </div>
=======
      <div className="min-h-screen flex flex-col items-center justify-center bg-background dark:bg-dark-background">
        <div className="w-full max-w-lg mx-auto p-8 bg-card dark:bg-dark-card rounded-2xl shadow-lg">
          <h2 className="text-2xl font-bold mb-4 text-center">Set a name and pic</h2>
          <p className="text-gray-600 mb-6 text-center">
            You can always update them later.
          </p>
          <EditProfileForm showSkipLink={true} />
>>>>>>> ba2ee50a
        </div>
      </OnboardingContext.Provider>
    );
  }

  // Fallback (should redirect to /groups in most cases)
  return (
    <div className="min-h-screen flex flex-col items-center justify-center bg-background text-foreground">
      <div>Redirecting to groups...</div>
    </div>
  );
};

export default Index;<|MERGE_RESOLUTION|>--- conflicted
+++ resolved
@@ -31,9 +31,7 @@
   const { mutateAsync: publishEvent } = useNostrPublish();
   const [newUser, setNewUser] = useState(false);
   const { mutateAsync: createCashuWallet } = useCreateCashuWallet();
-<<<<<<< HEAD
   const [generatedName, setGeneratedName] = useState<string | null>(null);
-=======
   const cashuStore = useCashuStore();
   const { showSats } = useCurrencyDisplayStore();
   const { data: btcPrice, isLoading: btcPriceLoading } = useBitcoinPrice();
@@ -90,7 +88,6 @@
       }
     }
   }, [cashuStore, showSats, btcPrice, btcPriceLoading, tokenProcessed]);
->>>>>>> ba2ee50a
 
   // Redirect to /groups after user is logged in
   useEffect(() => {
@@ -221,7 +218,6 @@
   // Onboarding step 2: New user (just created account) or user without metadata
   if (currentUser && newUser) {
     return (
-<<<<<<< HEAD
       <OnboardingContext.Provider value={{ generatedName }}>
         <div className="min-h-screen flex flex-col items-center justify-center bg-background dark:bg-dark-background">
           <div className="w-full max-w-lg mx-auto p-8 bg-card dark:bg-dark-card rounded-2xl shadow-lg">
@@ -231,15 +227,6 @@
             </p>
             <EditProfileForm showSkipLink={true} initialName={generatedName} />
           </div>
-=======
-      <div className="min-h-screen flex flex-col items-center justify-center bg-background dark:bg-dark-background">
-        <div className="w-full max-w-lg mx-auto p-8 bg-card dark:bg-dark-card rounded-2xl shadow-lg">
-          <h2 className="text-2xl font-bold mb-4 text-center">Set a name and pic</h2>
-          <p className="text-gray-600 mb-6 text-center">
-            You can always update them later.
-          </p>
-          <EditProfileForm showSkipLink={true} />
->>>>>>> ba2ee50a
         </div>
       </OnboardingContext.Provider>
     );
