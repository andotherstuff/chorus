--- conflicted
+++ resolved
@@ -225,11 +225,7 @@
           
           {/* Footer attribution */}
           <div className="absolute bottom-4 left-0 right-0 text-center">
-<<<<<<< HEAD
-            <p className="text-[10px] text-muted-foreground/50">
-=======
             <p className="text-xs text-muted-foreground">
->>>>>>> aed17aba
               *vibed by <a href="https://andotherstuff.org" target="_blank" rel="noopener noreferrer" className="hover:underline">AOS</a>
             </p>
           </div>
