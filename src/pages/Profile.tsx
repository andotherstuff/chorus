import { useParams, useLocation } from "react-router-dom";
import { useAuthor } from "@/hooks/useAuthor";
import { useNostr } from "@/hooks/useNostr";
import { useQuery } from "@tanstack/react-query";
import { useCurrentUser } from "@/hooks/useCurrentUser";
import { useState, useEffect } from "react";
import { 
  Avatar, 
  AvatarFallback, 
  AvatarImage 
} from "@/components/ui/avatar";
import { 
  Card, 
  CardHeader, 
  CardContent
} from "@/components/ui/card";
import { Skeleton } from "@/components/ui/skeleton";
import { Button } from "@/components/ui/button";
import { NoteContent } from "@/components/NoteContent";
import { Link } from "react-router-dom";
import { 
  ExternalLink, 
  Users, 
  Pencil,
  Calendar, 
  MessageCircle,
  MessageSquare,
  Heart,
  Share2,
  LinkIcon,
  MoreVertical,
  Flag,
  QrCode,
  ArrowRight,
  Crown,
  Shield,
  User
} from "lucide-react";
import { toast } from "sonner";
import type { NostrEvent } from "@nostrify/nostrify";
import { parseNostrAddress } from "@/lib/nostr-utils";
import Header from "@/components/ui/Header";
import { VerifiedNip05 } from "@/components/VerifiedNip05";
import { useNip05Verification } from "@/hooks/useNip05Verification";
import { cn, formatRelativeTime } from "@/lib/utils";
import { shareContent } from "@/lib/share";
import { Tabs, TabsContent, TabsList, TabsTrigger } from "@/components/ui/tabs";
import { Separator } from "@/components/ui/separator";
import { Tooltip, TooltipContent, TooltipProvider, TooltipTrigger } from "@/components/ui/tooltip";
import { Badge } from "@/components/ui/badge";
import { EmojiReactionButton } from "@/components/EmojiReactionButton";
import { NutzapButton } from "@/components/groups/NutzapButton";
import { NutzapInterface } from "@/components/groups/NutzapInterface";
import { ReplyList } from "@/components/groups/ReplyList";
import { nip19 } from 'nostr-tools';
import {
  DropdownMenu,
  DropdownMenuContent,
  DropdownMenuItem,
  DropdownMenuTrigger,
} from "@/components/ui/dropdown-menu";
import { QRCodeModal } from "@/components/QRCodeModal";
import { CommonGroupsListImproved } from "@/components/profile/CommonGroupsListImproved";

// Hook to get shared group IDs
function useSharedGroupIds(profileUserPubkey: string): string[] {
  const { nostr } = useNostr();
  const { user } = useCurrentUser();

  const { data: sharedGroupIds = [] } = useQuery({
    queryKey: ["shared-group-ids", user?.pubkey, profileUserPubkey],
    queryFn: async (c) => {
      if (!user || !nostr || !profileUserPubkey || user.pubkey === profileUserPubkey) {
        return [];
      }

      const signal = AbortSignal.any([c.signal, AbortSignal.timeout(8000)]);

      // Helper function to get community ID
      const getCommunityId = (community: NostrEvent) => {
        const dTag = community.tags.find(tag => tag[0] === "d");
        return `34550:${community.pubkey}:${dTag ? dTag[1] : ""}`;
      };

      // Get membership events for both users
      const [currentUserMemberships, profileUserMemberships] = await Promise.all([
        nostr.query([{ kinds: [14550], "#p": [user.pubkey], limit: 100 }], { signal }),
        nostr.query([{ kinds: [14550], "#p": [profileUserPubkey], limit: 100 }], { signal })
      ]);

      // Get communities owned/moderated by both users
      const [currentUserCommunities, profileUserCommunities] = await Promise.all([
        nostr.query([
          { kinds: [34550], authors: [user.pubkey] },
          { kinds: [34550], "#p": [user.pubkey] }
        ], { signal }),
        nostr.query([
          { kinds: [34550], authors: [profileUserPubkey] },
          { kinds: [34550], "#p": [profileUserPubkey] }
        ], { signal })
      ]);

      // Extract community IDs for current user
      const currentUserCommunityIds = new Set<string>();
      
      // From memberships
      for (const membership of currentUserMemberships) {
        const aTag = membership.tags.find(tag => tag[0] === "a");
        if (aTag) currentUserCommunityIds.add(aTag[1]);
      }
      
      // From owned/moderated communities
      for (const community of currentUserCommunities) {
        const communityId = getCommunityId(community);
        currentUserCommunityIds.add(communityId);
      }

      // Extract community IDs for profile user
      const profileUserCommunityIds = new Set<string>();
      
      // From memberships
      for (const membership of profileUserMemberships) {
        const aTag = membership.tags.find(tag => tag[0] === "a");
        if (aTag) profileUserCommunityIds.add(aTag[1]);
      }
      
      // From owned/moderated communities
      for (const community of profileUserCommunities) {
        const communityId = getCommunityId(community);
        profileUserCommunityIds.add(communityId);
      }

      // Find common community IDs
      const commonCommunityIds = [...currentUserCommunityIds].filter(id => 
        profileUserCommunityIds.has(id)
      );

      return commonCommunityIds;
    },
    enabled: !!nostr && !!user && !!profileUserPubkey && user.pubkey !== profileUserPubkey,
  });

  return sharedGroupIds;
}

// Helper function to extract group information from a post
function extractGroupInfo(post: NostrEvent): { groupId: string; groupName: string } | null {
  // Find the "a" tag that matches the group format
  const groupTag = post.tags.find(tag => {
    return tag[0] === "a" && tag[1].startsWith("34550:");
  });

  if (!groupTag) return null;

  const groupId = groupTag[1];

  // Parse the Nostr address to extract components
  const parsedAddress = parseNostrAddress(groupId);

  if (parsedAddress && parsedAddress.kind === 34550) {
    return {
      groupId,
      groupName: parsedAddress.identifier // The identifier part is often the group name
    };
  }

  // Fallback to simple string splitting if parsing fails
  const parts = groupId.split(":");
  if (parts.length >= 3) {
    return {
      groupId,
      groupName: parts[2] // The identifier part is often the group name
    };
  }

  return {
    groupId,
    groupName: "Group" // Fallback name if we can't extract it
  };
}

// Component to fetch and display group name
function GroupNameDisplay({ groupId }: { groupId: string }) {
  const { nostr } = useNostr();

  const { data: groupName, isLoading } = useQuery({
    queryKey: ["group-name", groupId],
    queryFn: async (c) => {
      const signal = AbortSignal.any([c.signal, AbortSignal.timeout(3000)]);
      
      // Parse the group ID to get the components
      const parsedAddress = parseNostrAddress(groupId);
      if (!parsedAddress || parsedAddress.kind !== 34550) {
        return "Group";
      }

      // Query for the group event
      const events = await nostr.query([{
        kinds: [34550],
        authors: [parsedAddress.pubkey],
        "#d": [parsedAddress.identifier],
        limit: 1,
      }], { signal });

      if (events.length === 0) {
        return parsedAddress.identifier; // Fallback to identifier
      }

      const groupEvent = events[0];
      
      // Look for the name tag
      const nameTag = groupEvent.tags.find(tag => tag[0] === "name");
      if (nameTag && nameTag[1]) {
        return nameTag[1];
      }

      // Fallback to identifier
      return parsedAddress.identifier;
    },
    enabled: !!nostr && !!groupId,
  });

  if (isLoading) {
    return <span>Loading...</span>;
  }

  return <span className="font-medium">{groupName || "Group"}</span>;
}

// Component to display group information on a post
function PostGroupLink({ post }: { post: NostrEvent }) {
  const groupInfo = extractGroupInfo(post);

  if (!groupInfo) return null;

  return (
    <Link
      to={`/group/${encodeURIComponent(groupInfo.groupId)}`}
      className="flex items-center text-xs md:text-sm text-muted-foreground hover:text-primary transition-colors"
    >
      <div className="flex items-center px-2 py-1 rounded-full bg-muted/70 hover:bg-muted transition-colors">
        <Users className="h-3 w-3 md:h-4 md:w-4 mr-1.5" />
        <GroupNameDisplay groupId={groupInfo.groupId} />
      </div>
    </Link>
  );
}

// Formatted date component
function FormattedDate({ timestamp }: { timestamp: number }) {
  const date = new Date(timestamp * 1000);
  
  // Format relative time (e.g., "2 hours ago")
  const rtf = new Intl.RelativeTimeFormat('en', { numeric: 'auto' });
  const now = new Date();
  const diffInSeconds = Math.floor((now.getTime() - date.getTime()) / 1000);
  
  let relativeTime = '';
  
  if (diffInSeconds < 60) {
    relativeTime = rtf.format(-Math.floor(diffInSeconds), 'second');
  } else if (diffInSeconds < 3600) {
    relativeTime = rtf.format(-Math.floor(diffInSeconds / 60), 'minute');
  } else if (diffInSeconds < 86400) {
    relativeTime = rtf.format(-Math.floor(diffInSeconds / 3600), 'hour');
  } else if (diffInSeconds < 604800) {
    relativeTime = rtf.format(-Math.floor(diffInSeconds / 86400), 'day');
  } else if (diffInSeconds < 2592000) {
    relativeTime = rtf.format(-Math.floor(diffInSeconds / 604800), 'week');
  } else if (diffInSeconds < 31536000) {
    relativeTime = rtf.format(-Math.floor(diffInSeconds / 2592000), 'month');
  } else {
    relativeTime = rtf.format(-Math.floor(diffInSeconds / 31536000), 'year');
  }
  
  // Format absolute date (shown on hover)
  const formatOptions: Intl.DateTimeFormatOptions = {
    year: 'numeric',
    month: 'short',
    day: 'numeric',
    hour: '2-digit',
    minute: '2-digit'
  };
  const formattedDate = date.toLocaleString('en-US', formatOptions);
  
  return (
    <TooltipProvider delayDuration={300}>
      <Tooltip>
        <TooltipTrigger asChild>
          <span className="flex items-center text-muted-foreground">
            <Calendar className="h-3.5 w-3.5 mr-1.5 inline-block" />
            {relativeTime}
          </span>
        </TooltipTrigger>
        <TooltipContent side="bottom">
          <p className="text-xs">{formattedDate}</p>
        </TooltipContent>
      </Tooltip>
    </TooltipProvider>
  );
}

// Component to display the user's groups
interface UserGroup {
  id: string;
  name: string;
  description: string;
  image: string | undefined;
  membershipEvent: NostrEvent;
  groupEvent: NostrEvent;
}

// Modern role badge component with optional avatar
function RoleBadge({ 
  role, 
  size = "default",
  userPubkey,
  showAvatar = false,
  simplified = false
}: { 
  role: "owner" | "moderator" | "member";
  size?: "default" | "sm";
  userPubkey?: string;
  showAvatar?: boolean;
  simplified?: boolean;
}) {
  const author = useAuthor(userPubkey);
  const metadata = showAvatar && userPubkey ? author.data?.metadata : null;
  
  const getIcon = () => {
    const iconSize = size === "sm" ? "h-3 w-3" : "h-3.5 w-3.5";
    switch (role) {
      case "owner":
        return <Crown className={`${iconSize} ${showAvatar && !simplified ? '' : 'mr-1'}`} />;
      case "moderator":
        return <Shield className={`${iconSize} ${showAvatar && !simplified ? '' : 'mr-1'}`} />;
      case "member":
        return null; // No icon for regular members
    }
  };

  const getRoleStyles = () => {
    switch (role) {
      case "owner":
        return "bg-blue-50 text-blue-700 border-blue-200 dark:bg-blue-950/50 dark:text-blue-300 dark:border-blue-800";
      case "moderator":
        return "bg-green-50 text-green-700 border-green-200 dark:bg-green-950/50 dark:text-green-300 dark:border-green-800";
      case "member":
        return "bg-gray-50 text-gray-600 border-gray-200 dark:bg-gray-800/50 dark:text-gray-400 dark:border-gray-700";
    }
  };

  if (role === "member") {
    return null; // Don't show badge for regular members
  }

  const roleText = role.charAt(0).toUpperCase() + role.slice(1);
  const paddingSize = size === "sm" ? "px-1.5 py-0.5" : "px-2 py-0.5";

  // Simplified version: just show avatar and icon
  if (simplified && showAvatar && userPubkey) {
    return (
      <div className={`inline-flex items-center gap-1 ${paddingSize} text-xs font-medium rounded-md border ${getRoleStyles()}`}>
        <Avatar className="h-4 w-4">
          <AvatarImage src={metadata?.picture} />
          <AvatarFallback className="text-[8px]">
            {metadata?.name?.slice(0, 1).toUpperCase() || userPubkey.slice(0, 1).toUpperCase()}
          </AvatarFallback>
        </Avatar>
        {getIcon()}
      </div>
    );
  }

  // Original version with text
  return (
    <div className={`inline-flex items-center gap-1.5 ${paddingSize} text-xs font-medium rounded-md border ${getRoleStyles()}`}>
      {showAvatar && userPubkey && (
        <Avatar className="h-4 w-4">
          <AvatarImage src={metadata?.picture} />
          <AvatarFallback className="text-[8px]">
            {metadata?.name?.slice(0, 1).toUpperCase() || userPubkey.slice(0, 1).toUpperCase()}
          </AvatarFallback>
        </Avatar>
      )}
      {getIcon()}
      <span>{roleText}</span>
    </div>
  );
}

function UserGroupsList({
  groups,
  isLoading,
  profileUserPubkey,
  sharedGroupIds = []
}: {
  groups: UserGroup[] | undefined;
  isLoading: boolean;
  profileUserPubkey: string;
  sharedGroupIds?: string[];
}) {
  const { user } = useCurrentUser();
  const isCurrentUser = user && profileUserPubkey === user.pubkey;
  const profileAuthor = useAuthor(profileUserPubkey);
  const profileMetadata = profileAuthor.data?.metadata;
  const profileDisplayName = profileMetadata?.display_name || profileMetadata?.name || profileUserPubkey.slice(0, 8);

  if (isLoading) {
    return (
      <div className="space-y-4">
        {[1, 2, 3].map((i) => (
          <div key={i} className="flex items-center gap-3">
            <Skeleton className="h-12 w-12 rounded-lg" />
            <div className="flex-1">
              <Skeleton className="h-4 w-32 mb-1" />
              <Skeleton className="h-3 w-48" />
            </div>
          </div>
        ))}
      </div>
    );
  }

  if (!groups || groups.length === 0) {
    return (
<<<<<<< HEAD
      <div className="p-8 text-center border border-border/30 rounded-md bg-card">
        <p className="text-muted-foreground">This user is not a member of any groups yet</p>
=======
      <div className="p-8 text-center bg-muted/20 rounded-xl border border-border/50">
        <Users className="h-12 w-12 mx-auto mb-3 text-muted-foreground/50" />
        <p className="text-muted-foreground">
          {isCurrentUser ? "You are not a member of any groups yet" : "This user is not a member of any groups yet"}
        </p>
        {isCurrentUser && (
          <Link to="/groups" className="mt-3 inline-block">
            <Button variant="outline" size="sm">Explore Groups</Button>
          </Link>
        )}
>>>>>>> 15e160af
      </div>
    );
  }

  // Create a map to deduplicate groups by ID and filter out shared groups
  const uniqueGroups = new Map<string, UserGroup>();
  for (const group of groups) {
    // Skip if this group is in the shared groups list (only when viewing another user's profile)
    if (!isCurrentUser && sharedGroupIds.includes(group.id)) {
      continue;
    }
    
    // Only add if not already in the map, or replace with newer version
    if (
      !uniqueGroups.has(group.id) ||
      (group.groupEvent.created_at > (uniqueGroups.get(group.id)?.groupEvent.created_at ?? 0))
    ) {
      uniqueGroups.set(group.id, group);
    }
  }

  // Helper function to determine user's role in a group
  const getUserRole = (group: UserGroup, userPubkey: string) => {
    // Check if user is the owner (creator) of the group
    if (group.groupEvent.pubkey === userPubkey) {
      return 'owner';
    }

    // Check if user is a moderator
    const moderatorTags = group.groupEvent.tags.filter(
      tag => tag[0] === "p" && tag[3] === "moderator"
    );
    const isModerator = moderatorTags.some(tag => tag[1] === userPubkey);
    
    if (isModerator) {
      return 'moderator';
    }

    return 'member';
  };

  // Sort groups by role (owner first, then moderator, then member)
  const sortedGroups = Array.from(uniqueGroups.values()).sort((a, b) => {
    const roleOrder = { owner: 0, moderator: 1, member: 2 };
    const aRole = getUserRole(a, profileUserPubkey);
    const bRole = getUserRole(b, profileUserPubkey);
    
    if (roleOrder[aRole] !== roleOrder[bRole]) {
      return roleOrder[aRole] - roleOrder[bRole];
    }
    
    // If same role, sort by name
    return a.name.localeCompare(b.name);
  });

  return (
    <div className="space-y-6">
      {/* Common Groups Section - only show when viewing another user's profile */}
      {!isCurrentUser && user && (
        <CommonGroupsListImproved profileUserPubkey={profileUserPubkey} />
      )}

      {/* User's Groups Section */}
      <div className="space-y-4">
        <div className="flex items-center justify-between">
          <div className="flex items-center gap-2">
            <Users className="h-5 w-5 text-primary" />
            <h3 className="text-lg font-semibold">
              {isCurrentUser ? "Your Groups" : `${profileDisplayName}'s Groups`}
            </h3>
          </div>
          <Badge variant="secondary" className="text-xs">
            {uniqueGroups.size} {uniqueGroups.size === 1 ? 'group' : 'groups'}
          </Badge>
        </div>
        
        <div className="grid grid-cols-1 gap-3">
          {sortedGroups.map((group) => {
            const userRole = getUserRole(group, profileUserPubkey);
            
            return (
              <Link
                key={group.id}
                to={`/group/${encodeURIComponent(group.id)}`}
                className="block group"
              >
                <Card className="overflow-hidden hover:shadow-md transition-all duration-200 hover:border-primary/20">
                  <div className="flex p-4">
                    <div className="h-16 w-16 rounded-lg overflow-hidden mr-4 flex-shrink-0 bg-muted relative">
                      {group.image ? (
                        <img
                          src={group.image}
                          alt={group.name}
                          className="h-full w-full object-cover"
                          onError={(e) => {
                            e.currentTarget.style.display = "none";
                            const fallback = e.currentTarget.nextElementSibling as HTMLElement;
                            if (fallback) fallback.style.display = "flex";
                          }}
                        />
                      ) : null}
                      <div 
                        className={`absolute inset-0 bg-primary/10 text-primary font-bold text-xl flex items-center justify-center ${group.image ? 'hidden' : 'flex'}`}
                      >
                        {group.name.charAt(0).toUpperCase()}
                      </div>
                    </div>
                    <div className="flex-1 flex flex-col justify-center">
                      <div className="flex items-center gap-2 mb-1">
                        <h3 className="font-semibold text-base group-hover:text-primary transition-colors">{group.name}</h3>
                        <RoleBadge 
                          role={userRole} 
                          size="sm" 
                          userPubkey={profileUserPubkey}
                          showAvatar={!isCurrentUser}
                          simplified={!isCurrentUser}
                        />
                      </div>
                      {group.description && (
                        <p className="text-sm text-muted-foreground line-clamp-2">
                          {group.description}
                        </p>
                      )}
                    </div>
                    <ArrowRight className="h-4 w-4 text-muted-foreground opacity-0 group-hover:opacity-100 transition-opacity self-center ml-2" />
                  </div>
                </Card>
              </Link>
            );
          })}
        </div>
      </div>
    </div>
  );
}

function PostCard({ post, profileImage, displayName, displayNameFull, isLastItem = false }: { 
  post: NostrEvent; 
  profileImage?: string;
  displayName: string;
  displayNameFull: string;
  isLastItem?: boolean;
}) {
  const { user } = useCurrentUser();
  const [showReplies, setShowReplies] = useState(false);
  const [showZaps, setShowZaps] = useState(false);

  const handleSharePost = async () => {
    // Extract group info to create proper share URL
    const groupInfo = extractGroupInfo(post);
    let shareUrl: string;
    
    if (groupInfo) {
      // If post is in a group, link to the group with post hash
      shareUrl = `${window.location.origin}/group/${encodeURIComponent(groupInfo.groupId)}#${post.id}`;
    } else {
      // Otherwise, link to the user's profile
      shareUrl = `${window.location.origin}/profile/${post.pubkey}#${post.id}`;
    }
    
    await shareContent({
      title: "Check out this post",
      text: post.content.slice(0, 100) + (post.content.length > 100 ? "..." : ""),
      url: shareUrl
    });
  };

  // Handle toggle between replies and zaps
  const handleShowReplies = () => {
    const newState = !showReplies;
    setShowReplies(newState);
    if (newState) {
      setShowZaps(false); // Close zaps if opening replies
    }
  };

  const handleZapToggle = (isOpen: boolean) => {
    setShowZaps(isOpen);
    if (isOpen) {
      setShowReplies(false); // Close replies if opening zaps
    }
  };

  // Format the timestamp as relative time
  const relativeTime = formatRelativeTime(post.created_at);

  // Keep the absolute time as a tooltip
  const postDate = new Date(post.created_at * 1000);
  const formattedAbsoluteTime = `${postDate.toLocaleDateString(undefined, {
    year: 'numeric',
    month: 'short',
    day: 'numeric',
  })} ${postDate.toLocaleTimeString(undefined, {
    hour: 'numeric',
    minute: '2-digit'
  })}`;

  // Format author identifier
  let authorIdentifier = post.pubkey;
  if (post.pubkey.match(/^[0-9a-fA-F]{64}$/)) {
    try {
      const npub = nip19.npubEncode(post.pubkey);
      authorIdentifier = `${npub.slice(0,10)}...${npub.slice(-4)}`;
    } catch (e) {
      authorIdentifier = `${post.pubkey.slice(0,8)}...${post.pubkey.slice(-4)}`;
    }
  }

  return (
    <div className={`py-4 hover:bg-muted/5 transition-colors ${!isLastItem ? 'border-b-2 border-border/70' : ''}`}>
      <div className="flex flex-row items-start px-3">
        <Link to={`/profile/${post.pubkey}`} className="flex-shrink-0 mr-2.5">
          <Avatar className="h-9 w-9 cursor-pointer hover:opacity-80 transition-opacity rounded-md">
            <AvatarImage src={profileImage} alt={displayName} />
            <AvatarFallback>{displayName.slice(0, 1).toUpperCase()}</AvatarFallback>
          </Avatar>
        </Link>

        <div className="flex-1">
          <div className="flex items-start justify-between">
            <div>
              <Link to={`/profile/${post.pubkey}`} className="hover:underline">
                <span className="font-semibold text-sm leading-tight block">{displayNameFull}</span>
              </Link>
              <div className="flex items-center text-xs text-muted-foreground mt-0 flex-row">
                <span
                  className="mr-1.5 hover:underline truncate max-w-[12rem] overflow-hidden whitespace-nowrap"
                  title={authorIdentifier}
                >
                  {authorIdentifier}
                </span>
                <span className="mr-1.5">·</span>
                <TooltipProvider>
                  <Tooltip>
                    <TooltipTrigger asChild>
                      <span className="mr-1.5 whitespace-nowrap hover:underline">{relativeTime}</span>
                    </TooltipTrigger>
                    <TooltipContent>
                      <p>{formattedAbsoluteTime}</p>
                    </TooltipContent>
                  </Tooltip>
                </TooltipProvider>
              </div>
            </div>

            <div className="flex items-center gap-2 ml-1 flex-shrink-0">
              <DropdownMenu>
                <DropdownMenuTrigger asChild>
                  <Button variant="ghost" size="icon" className="h-6 w-6 text-muted-foreground hover:text-foreground" title="More options">
                    <MoreVertical className="h-3.5 w-3.5" />
                    <span className="sr-only">More options</span>
                  </Button>
                </DropdownMenuTrigger>
                <DropdownMenuContent align="end">
                  <DropdownMenuItem onClick={handleSharePost} className="text-xs">
                    <Share2 className="h-3.5 w-3.5 mr-1.5" /> Share Post
                  </DropdownMenuItem>
                  {user && user.pubkey !== post.pubkey && (
                    <DropdownMenuItem className="text-xs">
                      <Flag className="h-3.5 w-3.5 mr-1.5" /> Report Post
                    </DropdownMenuItem>
                  )}
                </DropdownMenuContent>
              </DropdownMenu>
            </div>
          </div>
        </div>
      </div>

      {/* Content Section - takes full width */}
      <div className="pt-1 pb-1.5 pl-3 pr-3">
        <div className="whitespace-pre-wrap break-words text-sm mt-1">
          <NoteContent event={post} />
        </div>
        
        {extractGroupInfo(post) && (
          <div className="mt-2">
            <PostGroupLink post={post} />
          </div>
        )}
      </div>

      {/* Footer Section - aligned with icons */}
      <div className="flex-col pt-1.5 pl-3 pr-3">
        <div className="flex items-center justify-between w-full">
          <div className="flex items-center gap-12">
            <Button
              variant="ghost"
              size="sm"
              className="text-muted-foreground hover:text-foreground flex items-center h-7 px-1.5"
              onClick={handleShowReplies}
            >
              <MessageSquare className="h-3.5 w-3.5" />
            </Button>
            <EmojiReactionButton postId={post.id} showText={false} />
            <NutzapButton 
              postId={post.id} 
              authorPubkey={post.pubkey} 
              showText={true} 
              onToggle={handleZapToggle}
              isOpen={showZaps}
            />
          </div>
        </div>

        {showReplies && (
          <div className="w-full mt-2.5">
            <ReplyList
              postId={post.id}
              communityId=""
              postAuthorPubkey={post.pubkey}
            />
          </div>
        )}

        {showZaps && (
          <div className="w-full mt-2.5">
            <NutzapInterface
              postId={post.id}
              authorPubkey={post.pubkey}
              relayHint={undefined}
              onSuccess={() => {
                // Call the refetch function if available
                const windowWithZapRefetch = window as unknown as { [key: string]: (() => void) | undefined };
                const refetchFn = windowWithZapRefetch[`zapRefetch_${post.id}`];
                if (refetchFn) refetchFn();
              }}
            />
          </div>
        )}
      </div>
    </div>
  );
}

export default function Profile() {
  const { pubkey } = useParams<{ pubkey: string }>();
  const location = useLocation();
  const author = useAuthor(pubkey);
  const { nostr } = useNostr();
  const { user } = useCurrentUser();
  const [activeTab, setActiveTab] = useState("posts");
  const [showQRCode, setShowQRCode] = useState(false);

  const hash = location.hash.replace('#', '');

  // Set active tab based on URL hash
  useEffect(() => {
    const validTabs = ["posts", "groups"];
    
    if (hash && validTabs.includes(hash)) {
      setActiveTab(hash);
    } else if (!activeTab || !validTabs.includes(activeTab)) {
      setActiveTab("posts");
    }
  }, [hash, activeTab]);

  // Query for user's posts
  const { data: posts, isLoading: isLoadingPosts } = useQuery({
    queryKey: ["user-posts", pubkey],
    queryFn: async (c) => {
      if (!pubkey) return [];

      const signal = AbortSignal.any([c.signal, AbortSignal.timeout(5000)]);

      // Get posts by this user
      const userPosts = await nostr.query([{
        kinds: [11],
        authors: [pubkey],
        limit: 20,
      }], { signal });

      return userPosts.sort((a, b) => b.created_at - a.created_at);
    },
    enabled: !!nostr && !!pubkey,
  });

  // Query for groups the user is a part of
  const { data: userGroups, isLoading: isLoadingGroups } = useQuery({
    queryKey: ["user-groups-profile", pubkey],
    queryFn: async (c) => {
      if (!pubkey || !nostr) return [];

      const signal = AbortSignal.any([c.signal, AbortSignal.timeout(5000)]);

      // First, check if this is the current user - if so, we can use a more efficient approach
      const isCurrentUserProfile = user && pubkey === user.pubkey;

      const groupEvents: NostrEvent[] = [];

      if (isCurrentUserProfile) {
        // For current user, get all communities they're part of from various sources

        // Get communities where user is owner or moderator
        const ownedOrModeratedEvents = await nostr.query([{
          kinds: [34550],
          authors: [pubkey], // Communities they created
          limit: 50,
        }], { signal });

        groupEvents.push(...ownedOrModeratedEvents);

        // Get communities where user is a moderator but not owner
        const moderatedEvents = await nostr.query([{
          kinds: [34550],
          "#p": [pubkey],
          limit: 50,
        }], { signal });

        // Filter to only include events where user is tagged as moderator
        const moderatorEvents = moderatedEvents.filter(event =>
          event.pubkey !== pubkey && // Not already counted as owned
          event.tags.some(tag =>
            tag[0] === "p" &&
            tag[1] === pubkey &&
            tag[3] === "moderator"
          )
        );

        groupEvents.push(...moderatorEvents);

        // Get communities where user is a member
        const membershipEvents = await nostr.query([{
          kinds: [14550],
          "#p": [pubkey],
          limit: 50,
        }], { signal });

        // For each membership event, get the community details
        for (const event of membershipEvents) {
          const aTag = event.tags.find(tag => tag[0] === "a");
          if (!aTag || !aTag[1]) continue;

          const groupId = aTag[1];
          const parsedGroup = parseNostrAddress(groupId);

          if (!parsedGroup || parsedGroup.kind !== 34550) continue;

          // Fetch the group details if we don't already have it
          const existingGroup = groupEvents.find(g => {
            const dTag = g.tags.find(tag => tag[0] === "d");
            return g.pubkey === parsedGroup.pubkey && dTag && dTag[1] === parsedGroup.identifier;
          });

          if (!existingGroup) {
            const [groupEvent] = await nostr.query([{
              kinds: [34550],
              authors: [parsedGroup.pubkey],
              "#d": [parsedGroup.identifier],
              limit: 1,
            }], { signal: AbortSignal.timeout(3000) });

            if (groupEvent) {
              groupEvents.push(groupEvent);
            }
          }
        }
      } else {
        // For other users, get membership events
        const membershipEvents = await nostr.query([{
          kinds: [14550],
          "#p": [pubkey],
          limit: 50,
        }], { signal });

        // For each membership event, get the community details
        for (const event of membershipEvents) {
          const aTag = event.tags.find(tag => tag[0] === "a");
          if (!aTag || !aTag[1]) continue;

          const groupId = aTag[1];
          const parsedGroup = parseNostrAddress(groupId);

          if (!parsedGroup || parsedGroup.kind !== 34550) continue;

          // Fetch the group details
          const [groupEvent] = await nostr.query([{
            kinds: [34550],
            authors: [parsedGroup.pubkey],
            "#d": [parsedGroup.identifier],
            limit: 1,
          }], { signal: AbortSignal.timeout(3000) });

          if (groupEvent) {
            groupEvents.push(groupEvent);
          }
        }

        // Also get communities they created
        const ownedEvents = await nostr.query([{
          kinds: [34550],
          authors: [pubkey],
          limit: 50,
        }], { signal });

        groupEvents.push(...ownedEvents);
      }

      // Deduplicate groups by their unique ID
      const uniqueGroups = new Map<string, NostrEvent>();
      for (const event of groupEvents) {
        const dTag = event.tags.find(tag => tag[0] === "d");
        if (!dTag) continue;

        const groupId = `34550:${event.pubkey}:${dTag[1]}`;
        uniqueGroups.set(groupId, event);
      }

      // Convert to UserGroup format
      return Array.from(uniqueGroups.entries()).map(([id, event]) => {
        const nameTag = event.tags.find(tag => tag[0] === "name");
        const descriptionTag = event.tags.find(tag => tag[0] === "description");
        const imageTag = event.tags.find(tag => tag[0] === "image");
        const dTag = event.tags.find(tag => tag[0] === "d");

        return {
          id,
          name: nameTag ? nameTag[1] : (dTag ? dTag[1] : "Unnamed Group"),
          description: descriptionTag ? descriptionTag[1] : "",
          image: imageTag ? imageTag[1] : undefined,
          membershipEvent: event, // Using the group event as membership event
          groupEvent: event,
        };
      });
    },
    enabled: !!nostr && !!pubkey,
  });

  const metadata = author.data?.metadata;
  const displayName = metadata?.name || pubkey?.slice(0, 8) || "";
  const displayNameFull = metadata?.display_name || displayName;
  const profileImage = metadata?.picture;
  const about = metadata?.about;
  const website = metadata?.website;
  const nip05 = metadata?.nip05;
  const banner = metadata?.banner;

  // Check NIP05 verification status
  const { data: nip05Verification } = useNip05Verification(nip05, pubkey || "");

  // Check if this is the current user's profile
  const isCurrentUser = user && pubkey === user.pubkey;

  // Get shared group IDs to filter them out from the main groups list
  const sharedGroupIds = useSharedGroupIds(pubkey || "");

  useEffect(() => {
    if (displayNameFull && displayNameFull !== "Unnamed User") {
      document.title = `+chorus - ${displayNameFull}`;
    } else {
      document.title = "+chorus";
    }
    return () => {
      document.title = "+chorus";
    };
  }, [displayNameFull]);

  if (author.isLoading) {
    return (
      <div className="container mx-auto py-1 px-3 sm:px-4">
        <Header />
        <div className="space-y-6 my-6">
          {/* Banner skeleton */}
          <div className="w-full h-48 rounded-xl bg-muted/50 overflow-hidden mb-8"></div>
          
          {/* Profile info skeleton */}
          <div className="relative max-w-5xl mx-auto -mt-24 mb-8">
            <div className="bg-background rounded-xl border shadow-sm p-8">
              <div className="flex flex-col md:flex-row md:items-end gap-6">
                <Skeleton className="h-32 w-32 rounded-full border-4 border-background -mt-20" />
                <div className="flex-1 space-y-2">
                  <Skeleton className="h-8 w-48" />
                  <Skeleton className="h-5 w-64" />
                  <div className="flex gap-2 pt-1">
                    <Skeleton className="h-8 w-20 rounded-md" />
                    <Skeleton className="h-8 w-20 rounded-md" />
                  </div>
                </div>
              </div>
              
              <div className="mt-3 space-y-2">
                <Skeleton className="h-4 w-full max-w-2xl" />
                <Skeleton className="h-4 w-5/6 max-w-2xl" />
                <Skeleton className="h-4 w-4/6 max-w-xl" />
              </div>
            </div>
          </div>

          {/* Tabs skeleton */}
          <div className="max-w-5xl mx-auto">
            <div className="border-b mb-8">
              <div className="flex gap-8">
                <Skeleton className="h-10 w-24" />
                <Skeleton className="h-10 w-24" />
              </div>
            </div>
            
            {/* Content skeleton */}
            <div className="grid md:grid-cols-3 gap-8">
              <div className="md:col-span-2 space-y-6">
                {[1, 2, 3].map((i) => (
                  <Card key={i} className="overflow-hidden shadow-sm">
                    <CardContent className="p-5">
                      <div className="flex gap-4">
                        <Skeleton className="h-10 w-10 rounded-full" />
                        <div className="flex-1 space-y-2">
                          <div className="flex justify-between">
                            <Skeleton className="h-5 w-32" />
                            <Skeleton className="h-4 w-20" />
                          </div>
                          <Skeleton className="h-4 w-full" />
                          <Skeleton className="h-4 w-5/6" />
                          <Skeleton className="h-4 w-2/3" />
                        </div>
                      </div>
                    </CardContent>
                  </Card>
                ))}
              </div>
              
              <div>
                <Skeleton className="h-8 w-40 mb-4" />
                <div className="space-y-4">
                  {[1, 2, 3].map((i) => (
                    <Card key={i} className="overflow-hidden">
                      <div className="flex p-4">
                        <Skeleton className="h-14 w-14 rounded-lg mr-4" />
                        <div className="flex-1 space-y-2">
                          <Skeleton className="h-4 w-32" />
                          <Skeleton className="h-4 w-full" />
                        </div>
                      </div>
                    </Card>
                  ))}
                </div>
              </div>
            </div>
          </div>
        </div>
      </div>
    );
  }

  return (
    <div className="container mx-auto py-1 px-3 sm:px-4">
      <Header />

      <div className="relative mb-6 mt-4">
        {/* Top row: Avatar and name/username side by side */}
        <div className="flex items-center gap-4 mb-4">
          <Avatar className="h-20 w-20 rounded-full border-4 border-background shadow-md">
            <AvatarImage src={profileImage} />
            <AvatarFallback className="text-xl bg-primary/10">
              {displayName.slice(0, 2).toUpperCase()}
            </AvatarFallback>
          </Avatar>
          <div className="flex flex-col gap-1">
            <div className="flex flex-wrap items-center gap-2">
              <h1 className="text-2xl font-bold">{displayNameFull}</h1>
              {nip05 && nip05Verification?.isVerified && (
                <VerifiedNip05 nip05={nip05} pubkey={pubkey || ""} />
              )}
            </div>
            {displayName !== displayNameFull && (
              <p className="text-sm text-muted-foreground">@{displayName}</p>
            )}
          </div>
        </div>
        
        {/* Middle row: Bio */}
        {about && (
          <div className="w-full mb-4">
            <p className="text-base text-muted-foreground whitespace-pre-wrap">{about}</p>
          </div>
        )}

        {/* Bottom row: Action buttons */}
        <div className="flex flex-wrap gap-2">
          {/* Website button - first if exists */}
          {website && (
            <Button
              variant="outline"
              size="sm"
              className="gap-1.5"
              asChild
            >
              <a
                href={website.startsWith('http') ? website : `https://${website}`}
                target="_blank"
                rel="noopener noreferrer"
                className="flex items-center"
              >
                <LinkIcon className="h-4 w-4" />
                Website
              </a>
            </Button>
          )}

          {/* QR Code button */}
          <Button
            variant="outline"
            size="sm"
            className="gap-1.5"
            onClick={() => setShowQRCode(true)}
          >
            <QrCode className="h-4 w-4" />
            QR Code
          </Button>

          {/* Edit Profile button - only for current user */}
          {isCurrentUser && (
            <Button
              variant="outline"
              size="sm"
              className="gap-1.5"
              asChild
            >
              <Link to="/settings/profile">
                <Pencil className="h-4 w-4" />
                Edit Profile
              </Link>
            </Button>
          )}
        </div>
      </div>

      {/* QR Code Modal */}
      <QRCodeModal
        isOpen={showQRCode}
        onClose={() => setShowQRCode(false)}
        profileUrl={`${window.location.origin}/profile/${pubkey}`}
        displayName={displayNameFull}
      />

      <Tabs value={activeTab} defaultValue="posts" onValueChange={(value) => {
        setActiveTab(value);
        // Update URL hash without full page reload
        window.history.pushState(null, '', `#${value}`);
      }} className="w-full">
        <div className="md:flex md:justify-start">
          <TabsList className="mb-4 w-full md:w-auto flex">
            <TabsTrigger value="posts" className="flex-1 md:flex-none">
              <MessageCircle className="h-4 w-4 mr-2" />
              Posts
            </TabsTrigger>

            <TabsTrigger value="groups" className="flex-1 md:flex-none">
              <Users className="h-4 w-4 mr-2" />
              Groups
            </TabsTrigger>
          </TabsList>
        </div>

        <TabsContent value="posts" className="space-y-4">
          <div className="max-w-3xl mx-auto">
            {isLoadingPosts ? (
              <div className="space-y-0">
                {[1, 2, 3].map((i) => (
                  <div key={i} className={`py-4 ${i < 3 ? 'border-b-2 border-border/70' : ''}`}>
                    <div className="px-3">
                      <div className="flex flex-row items-center pb-2">
                        <Skeleton className="h-9 w-9 rounded-md mr-2.5" />
                        <div className="space-y-2">
                          <Skeleton className="h-4 w-32" />
                          <Skeleton className="h-3 w-24" />
                        </div>
                      </div>
                      <div className="pt-1 pb-2 pl-[2.875rem]">
                        <Skeleton className="h-4 w-full mb-2" />
                        <Skeleton className="h-4 w-full mb-2" />
                        <Skeleton className="h-4 w-2/3" />
                      </div>
                      <div className="pt-1.5 pl-[2.875rem]">
                        <div className="flex gap-4">
                          <Skeleton className="h-7 w-7" />
                          <Skeleton className="h-7 w-7" />
                          <Skeleton className="h-7 w-7" />
                        </div>
                      </div>
                    </div>
                  </div>
                ))}
              </div>
            ) : posts && posts.length > 0 ? (
              <div className="space-y-0">
                {posts.map((post, index) => (
                  <PostCard 
                    key={post.id} 
                    post={post} 
                    profileImage={profileImage}
                    displayName={displayName}
                    displayNameFull={displayNameFull}
                    isLastItem={index === posts.length - 1}
                  />
                ))}
              </div>
            ) : (
              <div className="p-8 text-center border border-border/30 rounded-md bg-card">
                <p className="text-muted-foreground">No posts from this user yet</p>
              </div>
            )}
          </div>
        </TabsContent>

        <TabsContent value="groups" className="space-y-4">
          <div className="max-w-3xl mx-auto pb-6">
            <UserGroupsList 
              groups={userGroups} 
              isLoading={isLoadingGroups} 
              profileUserPubkey={pubkey || ""} 
              sharedGroupIds={sharedGroupIds}
            />
          </div>
        </TabsContent>
      </Tabs>
    </div>
  );
}<|MERGE_RESOLUTION|>--- conflicted
+++ resolved
@@ -424,10 +424,6 @@
 
   if (!groups || groups.length === 0) {
     return (
-<<<<<<< HEAD
-      <div className="p-8 text-center border border-border/30 rounded-md bg-card">
-        <p className="text-muted-foreground">This user is not a member of any groups yet</p>
-=======
       <div className="p-8 text-center bg-muted/20 rounded-xl border border-border/50">
         <Users className="h-12 w-12 mx-auto mb-3 text-muted-foreground/50" />
         <p className="text-muted-foreground">
@@ -438,7 +434,6 @@
             <Button variant="outline" size="sm">Explore Groups</Button>
           </Link>
         )}
->>>>>>> 15e160af
       </div>
     );
   }
