--- conflicted
+++ resolved
@@ -33,11 +33,9 @@
 export interface NostrProfile {
   /** Display name for the user */
   name?: string;
-<<<<<<< HEAD
+  /** Alternative display name (legacy support) */
+  display_name?: string;
   /** Avatar image URL */
-=======
-  display_name?: string;
->>>>>>> dfa3b1c7
   picture?: string;
   /** User biography or description */
   about?: string;
